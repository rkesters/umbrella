<<<<<<< HEAD
import { resample, vertices } from "@thi.ng/geom2/api";
import { polyline as _polyline } from "@thi.ng/geom2/polyline";
import { circle } from "@thi.ng/hiccup-svg/circle";
import { group } from "@thi.ng/hiccup-svg/group";
import { polyline } from "@thi.ng/hiccup-svg/polyline";
import { svg } from "@thi.ng/hiccup-svg/svg";
=======
import {
    circle,
    group,
    polyline,
    svg
} from "@thi.ng/hiccup-svg";
import { fromIterable, merge, sync } from "@thi.ng/rstream";
>>>>>>> ab159105
import { GestureEvent, gestureStream, GestureType } from "@thi.ng/rstream-gestures";
import {
    comp,
    filter,
    identity,
    map,
    multiplexObj,
    partition,
    peek,
    push,
    transduce
} from "@thi.ng/transducers";
import { updateDOM } from "@thi.ng/transducers-hdom";
<<<<<<< HEAD
import { comp } from "@thi.ng/transducers/func/comp";
import { identity } from "@thi.ng/transducers/func/identity";
import { peek } from "@thi.ng/transducers/func/peek";
import { push } from "@thi.ng/transducers/rfn/push";
import { transduce } from "@thi.ng/transducers/transduce";
import { filter } from "@thi.ng/transducers/xform/filter";
import { map } from "@thi.ng/transducers/xform/map";
import { multiplexObj } from "@thi.ng/transducers/xform/multiplex-obj";
import { partition } from "@thi.ng/transducers/xform/partition";
import { angleBetween } from "@thi.ng/vectors3/angle-between";
import { Vec } from "@thi.ng/vectors3/api";
import { mixN2 } from "@thi.ng/vectors3/mixn";
import { sub2 } from "@thi.ng/vectors3/sub";
=======
import { Vec2 } from "@thi.ng/vectors";
>>>>>>> ab159105
import { CTA } from "./config";

/**
 * Root component function, attached to rstream (see further below).
 * Receives raw & processed gesture paths to visualize as SVG.
 *
 * @param raw
 * @param processed
 */
const app =
    ({ raw, processed }) =>
        ["div",
            svg(
                {
                    width: window.innerWidth,
                    height: window.innerHeight,
                    stroke: "none",
                    fill: "none",
                },
                path(raw || [], processed.path, processed.corners || [])
            ),
            ["div.fixed.top-0.left-0.ma3",
                ["div", `raw: ${(raw && raw.length) || 0}`],
                ["div", `resampled: ${(processed && processed.path.length) || 0}`],
                ["div", `corners: ${(processed && processed.corners.length) || 0}`],
            ]
        ];

/**
 * Gesture visualization component. Creates an SVG group of shape
 * elements & iterables.
 *
 * @param raw raw gesture path
 * @param sampled resampled path
 * @param corners array of corner points
 */
const path =
    (raw: Vec[], sampled: Vec[], corners: Vec[]) =>
        group({ __diff: false },
            polyline(raw, { stroke: "#444" }),
            map((p) => circle(p, 2, { fill: "#444" }), raw),
            polyline(sampled, { stroke: "#fff" }),
            map((p) => circle(p, 2, { fill: "#fff" }), sampled),
            map((p) => circle(p, 6, { fill: "#cf0" }), corners),
            circle(sampled[0], 6, { fill: "#f0c" }),
            circle(peek(sampled), 6, { fill: "#0cf" }),
        );

/**
 * Re-samples given polyline at given uniform distance. Returns array of
 * interpolated points (does not modify original).
 *
 * @param step sample distance
 * @param pts
 */
const sampleUniform =
    (step: number, pts: Vec[]) =>
        vertices(resample(_polyline(pts), { dist: step }));

/**
 * Applies low-pass filter to given polyline. I.e. Each point in the
 * array (apart from the 1st) is interpolated towards the last point in
 * the result array. Returns new array of smoothed points.
 *
 * @param path
 */
const smoothPath =
    (smooth: number, path: Vec[]) => {
        const res: Vec[] = [path[0]];
        for (let i = 1, n = path.length; i < n; i++) {
            res.push(mixN2([], path[i], res[i - 1], smooth));
        }
        return res;
    };

/**
 * Corner detector HOF. Returns new function which takes 3 successive
 * path points and returns true if the middle point is a corner.
 *
 * @param thresh normalized angle threshold
 */
const isCorner =
    (thresh: number) => {
        thresh = Math.PI * (1 - thresh);
        return ([a, b, c]: Vec[]) =>
            angleBetween(sub2([], b, a), sub2([], b, c), true) < thresh;
    };

/**
 * Gesture event processor. Collects gesture event positions into an
 * array of Vec2.
 */
const collectPath =
    () => {
        let pts: Vec[] = [];
        return (g: GestureEvent) => {
            const pos = g[1].pos;
            switch (g[0]) {
                case GestureType.START:
                    pts = [pos];
                    break;
                case GestureType.DRAG:
                    pts.push(pos);
                    break;
            }
            return pts;
        }
    };

// gesture input stream(s)
const gesture = merge({
    src: [
        // the initial CTA (call-to-action) gesture (see config.ts)
        // will be shown prior to first user interaction.
        // this stream only emits this one single gesture path,
        // then closes and will be removed from the stream merge
        fromIterable([CTA]),
        // mouse & touch event stream attached to document.body
        // we're filtering out move & zoom events to avoid extraneous work
        gestureStream(document.body)
            .transform(
                filter((g) => g[0] != GestureType.MOVE && g[0] != GestureType.ZOOM),
                map(collectPath())
            )
    ]
});

// main gesture processor
// uses 2 inputs, both based on above `gesture` stream
// however one of them will be transformed via multi-stage transducer
// to create a resampled version and apply a corner detector
// the resulting stream will emit tuple objects of this structure:
// `{ raw: Vec2[], processed: { path: Vec2[], corners: Vec2[] } }
sync({
    src: {
        raw: gesture,
        processed: gesture.transform(
            comp(
                map((pts: Vec[]) => smoothPath(3 / 4, pts)),
                map((pts: Vec[]) => sampleUniform(20, pts)),
                multiplexObj({
                    path: map(identity),
                    corners: map(
                        (pts) => transduce(
                            comp(
                                partition(3, 1),
                                filter(isCorner(1 / 4)),
                                map((x) => x[1])
                            ),
                            push(),
                            pts
                        )
                    )
                })
            )
        ),
    },
}).transform(
    // transform result tuples into HDOM components
    map(app),
    // update UI diff
    updateDOM()
);<|MERGE_RESOLUTION|>--- conflicted
+++ resolved
@@ -1,19 +1,9 @@
-<<<<<<< HEAD
 import { resample, vertices } from "@thi.ng/geom2/api";
 import { polyline as _polyline } from "@thi.ng/geom2/polyline";
 import { circle } from "@thi.ng/hiccup-svg/circle";
 import { group } from "@thi.ng/hiccup-svg/group";
 import { polyline } from "@thi.ng/hiccup-svg/polyline";
 import { svg } from "@thi.ng/hiccup-svg/svg";
-=======
-import {
-    circle,
-    group,
-    polyline,
-    svg
-} from "@thi.ng/hiccup-svg";
-import { fromIterable, merge, sync } from "@thi.ng/rstream";
->>>>>>> ab159105
 import { GestureEvent, gestureStream, GestureType } from "@thi.ng/rstream-gestures";
 import {
     comp,
@@ -27,7 +17,6 @@
     transduce
 } from "@thi.ng/transducers";
 import { updateDOM } from "@thi.ng/transducers-hdom";
-<<<<<<< HEAD
 import { comp } from "@thi.ng/transducers/func/comp";
 import { identity } from "@thi.ng/transducers/func/identity";
 import { peek } from "@thi.ng/transducers/func/peek";
@@ -41,9 +30,6 @@
 import { Vec } from "@thi.ng/vectors3/api";
 import { mixN2 } from "@thi.ng/vectors3/mixn";
 import { sub2 } from "@thi.ng/vectors3/sub";
-=======
-import { Vec2 } from "@thi.ng/vectors";
->>>>>>> ab159105
 import { CTA } from "./config";
 
 /**
