--- conflicted
+++ resolved
@@ -1,6 +1,3 @@
-<<<<<<< HEAD
-export function* repeat<T>(x: T, n = Infinity): IterableIterator<T> {
-=======
 /**
  * Iterator yielding an infinite (by default) repetition of given value
  * `x`. If `n` is given, only produces that many values.
@@ -17,7 +14,6 @@
  * @param n - num values (default: ∞)
  */
 export function* repeat<T>(x: T, n = Infinity) {
->>>>>>> 2f1b4cb9
     while (n-- > 0) {
         yield x;
     }
