import { SVG_NS, XLINK_NS } from "@thi.ng/hiccup/api";

<<<<<<< HEAD
=======
/**
 * Defines an <svg> root element with default XML namespaces. By default
 * currently still sets SVG version to 1.1 to support Safari and other
 * legacy tooling.
 *
 * @param attribs
 * @param body
 */
>>>>>>> 4f15ea80
export const svg = (attribs: any, ...body: any[]): any[] =>
    ["svg", {
        version: "1.1",
        xmlns: SVG_NS,
        "xmlns:xlink": XLINK_NS,
        ...attribs
    }, ...body];<|MERGE_RESOLUTION|>--- conflicted
+++ resolved
@@ -1,7 +1,5 @@
 import { SVG_NS, XLINK_NS } from "@thi.ng/hiccup/api";
 
-<<<<<<< HEAD
-=======
 /**
  * Defines an <svg> root element with default XML namespaces. By default
  * currently still sets SVG version to 1.1 to support Safari and other
@@ -10,7 +8,6 @@
  * @param attribs
  * @param body
  */
->>>>>>> 4f15ea80
 export const svg = (attribs: any, ...body: any[]): any[] =>
     ["svg", {
         version: "1.1",
