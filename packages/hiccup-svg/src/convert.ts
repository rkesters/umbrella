<<<<<<< HEAD
import { implementsFunction } from "@thi.ng/checks/implements-function";
import { isArray } from "@thi.ng/checks/is-array";
import { isArrayLike } from "@thi.ng/checks/is-arraylike";
import { isString } from "@thi.ng/checks/is-string";
=======
import { isArray, isArrayLike } from "@thi.ng/checks";
import { PathSegment } from "./api";
>>>>>>> ab159105
import { circle } from "./circle";
import { ff } from "./format";
import { linearGradient, radialGradient } from "./gradients";
import { image } from "./image";
import { hline, line, vline } from "./line";
import { path } from "./path";
import { points } from "./points";
import { polygon } from "./polygon";
import { polyline } from "./polyline";
import { roundedRect } from "./rect";
import { text } from "./text";

const ATTRIB_ALIASES = {
    "alpha": "opacity",
    "dash": "stroke-dasharray",
    "dashOffset": "stroke-dashoffset",
    "lineCap": "stroke-linecap",
    "lineJoin": "stroke-linejoin",
    "miterLimit": "stroke-miterlimit",
    "weight": "stroke-width",
};

const TEXT_ALIGN = {
    left: "start",
    right: "end",
    center: "middle",
    start: "start",
    end: "end",
};

/**
 * Takes a normalized hiccup tree of thi.ng/geom or thi.ng/hdom-canvas
 * shape definitions and recursively converts it into an hiccup flavor
 * which is compatible for SVG serialization. This conversion also
 * involves translation & reorg of various attributes. Returns new tree.
 * The original remains untouched, as will any unrecognized tree/shape
 * nodes.
 *
 * @param tree
 */
export const convertTree =
<<<<<<< HEAD
    (tree: any): any[] => {
        if (implementsFunction(tree, "toHiccup")) {
            return convertTree(tree.toHiccup());
        }
        const type = tree[0];
        if (isArray(type)) {
            return tree.map(convertTree);
        }
=======
    (tree: any[]): any[] => {
        const type = tree[0];
        if (isArray(type)) {
            return tree.map(convertTree);
        }
>>>>>>> ab159105
        let attribs = convertAttribs(tree[1]);
        switch (tree[0]) {
            case "svg":
            case "defs":
            case "g": {
                const res: any[] = [type, attribs];
                for (let i = 2, n = tree.length; i < n; i++) {
                    const c = convertTree(tree[i]);
                    c != null && res.push(c);
                }
                return res;
            }
            case "linearGradient":
                return linearGradient(
                    attribs.id,
                    attribs.from,
                    attribs.to,
                    tree[2],
                    {
                        gradientUnits: attribs.gradientUnits || "userSpaceOnUse",
                        gradientTransform: attribs.gradientTransform,
                    }
                );
            case "radialGradient":
                return radialGradient(
                    attribs.id,
                    attribs.from,
                    attribs.to,
                    attribs.r1,
                    attribs.r2,
                    tree[2],
                    {
                        gradientUnits: attribs.gradientUnits || "userSpaceOnUse",
                        gradientTransform: attribs.gradientTransform,
                    }
                );
            case "circle":
                return circle(tree[2], tree[3], attribs);
            case "rect": {
                const r = tree[5] || 0;
<<<<<<< HEAD
                return roundedRect(tree[2], tree[3][0], tree[3][1], r, r, attribs);
=======
                return roundedRect(tree[2], tree[3], tree[4], r, r, attribs);
>>>>>>> ab159105
            }
            case "line":
                return line(tree[2], tree[3], attribs);
            case "hline":
                return hline(tree[2], attribs);
            case "vline":
                return vline(tree[2], attribs);
            case "polyline":
<<<<<<< HEAD
                return polyline(tree[2], attribs);
            case "polygon":
                return polygon(tree[2], attribs);
            case "path":
                return path(tree[2], attribs);
            case "text":
                return text(tree[2], tree[3], attribs);
            case "img":
                return image(tree[2], tree[3].src, attribs);
            case "points":
                return points(tree[2], attribs.shape, attribs.size, attribs);
            default:
                return tree;
        }
    };

const convertAttribs =
    (attribs: any) => {
        const res: any = convertTransforms(attribs);
        for (let id in attribs) {
            const v = attribs[id];
            if (ATTRIB_ALIASES[id]) {
                res[ATTRIB_ALIASES[id]] = v;
            } else {
                switch (id) {
                    case "fill":
                    case "stroke":
                        res[id] = v[0] === "$" ? `url(#${v.substr(1)})` : v;
                        break;
                    case "font": {
                        const i = v.indexOf(" ");
                        res["font-size"] = v.substr(0, i);
                        res["font-family"] = v.substr(i + 1);
                        break;
                    }
                    case "align":
                        res["text-anchor"] = TEXT_ALIGN[v];
                        break;
                    case "baseline":
                        // no SVG support?
                        break;
                    case "filter":
                        // TODO needs to be translated into <filter> def first
                        // https://developer.mozilla.org/en-US/docs/Web/API/CanvasRenderingContext2D/filter
                        // https://developer.mozilla.org/en-US/docs/Web/SVG/Element/filter
                        break;
                    case "transform":
                    case "translate":
                    case "rotate":
                    case "scale":
                        break;
                    default:
                        res[id] = v;
=======
            case "polygon":
                return polygon(tree[2], attribs);
            case "path": {
                let segments: PathSegment[] = [];
                for (let seg of tree[2]) {
                    switch (seg[0].toLowerCase()) {
                        case "s":
                        case "t":
                            // TODO compute reflected control point
                            // https://developer.mozilla.org/en-US/docs/Web/SVG/Attribute/d#Cubic_B%C3%A9zier_Curve
                            // https://developer.mozilla.org/en-US/docs/Web/SVG/Attribute/d#Quadratic_B%C3%A9zier_Curve
                            break;
                        default:
                            segments.push(seg);
                    }
>>>>>>> ab159105
                }
                return path(segments, attribs);
            }
<<<<<<< HEAD
        }
        return res;
    };

/**
 * Converts any transformation related attribs, i.e. `transform`,
 * `rotate`, `scale`, `translate`. If the element has a `transform`
 * attrib, conversion of the other attribs will be skipped, else the
 * values are assumed to be either strings or:
 *
 * - `transform`: Mat23 or 6-element numeric array
 * - `translate`: 2-element array
 * - `rotate`: number (angle in radians)
 * - `scale`: number (uniform scale) or 2-elem array
 *
 * If no `transform` is given, the resulting transformation order will
 * always be TRS. Any string values given will used as-is and therefore
 * need to be complete, e.g. `{ rotate: "rotate(60)" }`
 *
 * @param attribs
 */
const convertTransforms =
    (attribs: any) => {
        const res: any = {};
        if (!attribs) return res;
        let v: any;
        if ((v = attribs.transform) ||
            attribs.translate ||
            attribs.scale ||
            attribs.rotate) {
            if (v) {
                res.transform = !isString(v) ?
                    `matrix(${[...v].map(ff).join(" ")})` :
                    v;
            } else {
                const tx: string[] = [];
                if (v = attribs.translate) {
                    tx.push(isString(v) ? v : `translate(${ff(v[0])} ${ff(v[1])})`);
                }
                if (v = attribs.rotate) {
                    tx.push(isString(v) ? v : `rotate(${ff(v * 180 / Math.PI)})`);
                }
                if (v = attribs.scale) {
                    tx.push(
                        isString(v) ?
                            v :
                            isArrayLike(v) ?
                                `scale(${ff(v[0])} ${ff(v[1])})` :
                                `scale(${ff(v)})`
                    );
                }
                res.transform = tx.join(" ");
            }
        }
        return res;
=======
            case "text":
                return text(tree[2], tree[3], attribs);
            case "img":
                return image(tree[2], tree[3].src, attribs);
            case "points":
                return points(tree[2], attribs.shape, attribs.size, attribs);
            default:
                return tree;
        }
    };

const convertAttribs =
    (attribs: any) => {
        const res: any = convertTransforms(attribs);
        for (let id in attribs) {
            const v = attribs[id];
            if (ATTRIB_ALIASES[id]) {
                res[ATTRIB_ALIASES[id]] = v;
            } else {
                switch (id) {
                    case "fill":
                    case "stroke":
                        res[id] = v[0] === "$" ? `url(#${v.substr(1)})` : v;
                        break;
                    case "font": {
                        const i = v.indexOf(" ");
                        res["font-size"] = v.substr(0, i);
                        res["font-family"] = v.substr(i + 1);
                        break;
                    }
                    case "align":
                        res["text-anchor"] = TEXT_ALIGN[v];
                        break;
                    case "baseline":
                    // no SVG support?
                    case "filter":
                    // TODO needs to be translated into <filter> def first
                    // https://developer.mozilla.org/en-US/docs/Web/API/CanvasRenderingContext2D/filter
                    // https://developer.mozilla.org/en-US/docs/Web/SVG/Element/filter
                    case "transform":
                    case "translate":
                    case "rotate":
                    case "scale":
                        break;
                    default:
                        res[id] = v;
                }
            }
        }
        return res;
    };

const convertTransforms =
    (attribs: any) => {
        const res: any = {};
        if (!attribs) return res;
        let v: any;
        if ((v = attribs.transform) ||
            attribs.translate ||
            attribs.scale ||
            attribs.rotate) {

            const tx: string[] = [];
            (v = attribs.transform) && tx.push(`matrix(${[...v].map(ff).join(" ")})`);
            (v = attribs.translate) && tx.push(`translate(${ff(v[0])} ${ff(v[1])})`);
            (v = attribs.rotate) && tx.push(`rotate(${ff(v * 180 / Math.PI)})`);
            (v = attribs.scale) &&
                tx.push(
                    isArrayLike(v) ?
                        `scale(${ff(v[0])} ${ff(v[1])})` :
                        `scale(${ff(v)})`
                );
            res.transform = tx.join(" ");
        }
        return res;
>>>>>>> ab159105
    };<|MERGE_RESOLUTION|>--- conflicted
+++ resolved
@@ -1,12 +1,7 @@
-<<<<<<< HEAD
 import { implementsFunction } from "@thi.ng/checks/implements-function";
 import { isArray } from "@thi.ng/checks/is-array";
 import { isArrayLike } from "@thi.ng/checks/is-arraylike";
 import { isString } from "@thi.ng/checks/is-string";
-=======
-import { isArray, isArrayLike } from "@thi.ng/checks";
-import { PathSegment } from "./api";
->>>>>>> ab159105
 import { circle } from "./circle";
 import { ff } from "./format";
 import { linearGradient, radialGradient } from "./gradients";
@@ -48,7 +43,6 @@
  * @param tree
  */
 export const convertTree =
-<<<<<<< HEAD
     (tree: any): any[] => {
         if (implementsFunction(tree, "toHiccup")) {
             return convertTree(tree.toHiccup());
@@ -57,13 +51,6 @@
         if (isArray(type)) {
             return tree.map(convertTree);
         }
-=======
-    (tree: any[]): any[] => {
-        const type = tree[0];
-        if (isArray(type)) {
-            return tree.map(convertTree);
-        }
->>>>>>> ab159105
         let attribs = convertAttribs(tree[1]);
         switch (tree[0]) {
             case "svg":
@@ -104,11 +91,7 @@
                 return circle(tree[2], tree[3], attribs);
             case "rect": {
                 const r = tree[5] || 0;
-<<<<<<< HEAD
                 return roundedRect(tree[2], tree[3][0], tree[3][1], r, r, attribs);
-=======
-                return roundedRect(tree[2], tree[3], tree[4], r, r, attribs);
->>>>>>> ab159105
             }
             case "line":
                 return line(tree[2], tree[3], attribs);
@@ -117,7 +100,6 @@
             case "vline":
                 return vline(tree[2], attribs);
             case "polyline":
-<<<<<<< HEAD
                 return polyline(tree[2], attribs);
             case "polygon":
                 return polygon(tree[2], attribs);
@@ -171,27 +153,9 @@
                         break;
                     default:
                         res[id] = v;
-=======
-            case "polygon":
-                return polygon(tree[2], attribs);
-            case "path": {
-                let segments: PathSegment[] = [];
-                for (let seg of tree[2]) {
-                    switch (seg[0].toLowerCase()) {
-                        case "s":
-                        case "t":
-                            // TODO compute reflected control point
-                            // https://developer.mozilla.org/en-US/docs/Web/SVG/Attribute/d#Cubic_B%C3%A9zier_Curve
-                            // https://developer.mozilla.org/en-US/docs/Web/SVG/Attribute/d#Quadratic_B%C3%A9zier_Curve
-                            break;
-                        default:
-                            segments.push(seg);
-                    }
->>>>>>> ab159105
                 }
                 return path(segments, attribs);
             }
-<<<<<<< HEAD
         }
         return res;
     };
@@ -247,81 +211,4 @@
             }
         }
         return res;
-=======
-            case "text":
-                return text(tree[2], tree[3], attribs);
-            case "img":
-                return image(tree[2], tree[3].src, attribs);
-            case "points":
-                return points(tree[2], attribs.shape, attribs.size, attribs);
-            default:
-                return tree;
-        }
-    };
-
-const convertAttribs =
-    (attribs: any) => {
-        const res: any = convertTransforms(attribs);
-        for (let id in attribs) {
-            const v = attribs[id];
-            if (ATTRIB_ALIASES[id]) {
-                res[ATTRIB_ALIASES[id]] = v;
-            } else {
-                switch (id) {
-                    case "fill":
-                    case "stroke":
-                        res[id] = v[0] === "$" ? `url(#${v.substr(1)})` : v;
-                        break;
-                    case "font": {
-                        const i = v.indexOf(" ");
-                        res["font-size"] = v.substr(0, i);
-                        res["font-family"] = v.substr(i + 1);
-                        break;
-                    }
-                    case "align":
-                        res["text-anchor"] = TEXT_ALIGN[v];
-                        break;
-                    case "baseline":
-                    // no SVG support?
-                    case "filter":
-                    // TODO needs to be translated into <filter> def first
-                    // https://developer.mozilla.org/en-US/docs/Web/API/CanvasRenderingContext2D/filter
-                    // https://developer.mozilla.org/en-US/docs/Web/SVG/Element/filter
-                    case "transform":
-                    case "translate":
-                    case "rotate":
-                    case "scale":
-                        break;
-                    default:
-                        res[id] = v;
-                }
-            }
-        }
-        return res;
-    };
-
-const convertTransforms =
-    (attribs: any) => {
-        const res: any = {};
-        if (!attribs) return res;
-        let v: any;
-        if ((v = attribs.transform) ||
-            attribs.translate ||
-            attribs.scale ||
-            attribs.rotate) {
-
-            const tx: string[] = [];
-            (v = attribs.transform) && tx.push(`matrix(${[...v].map(ff).join(" ")})`);
-            (v = attribs.translate) && tx.push(`translate(${ff(v[0])} ${ff(v[1])})`);
-            (v = attribs.rotate) && tx.push(`rotate(${ff(v * 180 / Math.PI)})`);
-            (v = attribs.scale) &&
-                tx.push(
-                    isArrayLike(v) ?
-                        `scale(${ff(v[0])} ${ff(v[1])})` :
-                        `scale(${ff(v)})`
-                );
-            res.transform = tx.join(" ");
-        }
-        return res;
->>>>>>> ab159105
     };