--- conflicted
+++ resolved
@@ -5,7 +5,6 @@
 import { fromPromise } from "./promise";
 
 /**
-<<<<<<< HEAD
  * Wraps given iterable in `Promise.all()` to yield {@link Stream} of
  * results in same order as arguments, then closes.
  *
@@ -17,15 +16,6 @@
  * @example
  * ```ts
  * fromPromises([
-=======
- * Wraps given promises in `Promise.all()` to yield stream of results in
- * same order as arguments, then closes. If any of the promises rejects,
- * all others do too and calls {@link ISubscriber.error} in subscribers.
- *
- * @example
- * ```ts
- * rs.fromPromises([
->>>>>>> 2f1b4cb9
  *     Promise.resolve(1),
  *     Promise.resolve(2),
  *     Promise.resolve(3)
@@ -40,14 +30,8 @@
  * If individual error handling is required, an alternative is below
  * (however this approach provides no ordering guarantees):
  *
-<<<<<<< HEAD
  * ```ts
  * fromIterable([
-=======
- * @example
- * ```ts
- * rs.fromIterable([
->>>>>>> 2f1b4cb9
  *     Promise.resolve(1),
  *     new Promise(() => setTimeout(() => { throw new Error("eeek"); }, 10)),
  *     Promise.resolve(3)
