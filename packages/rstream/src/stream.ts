--- conflicted
+++ resolved
@@ -13,7 +13,6 @@
 import { optsWithID } from "./utils/idgen";
 
 /**
-<<<<<<< HEAD
  * Creates a new {@link Stream} instance, optionally with given
  * `StreamSource` function and / or options.
  *
@@ -38,19 +37,6 @@
  * be deref them automatically). If the stream has not yet emitted a
  * value, value caching is disabled or if the stream is done, it will
  * deref to `undefined`.
-=======
- * Creates a new {@link Stream} instance, optionally with given {@link StreamSource}
- * function and / or ID. If a `src` function is provided, the function
- * will be only called (with the {@link Stream} instance as single argument)
- * once the first subscriber has attached to the stream. If the function
- * returns another function, it will be used for cleanup purposes if the
- * stream is cancelled, e.g. if the last subscriber has unsubscribed.
- * Streams are intended as (primarily async) data sources in a dataflow
- * graph and are the primary construct for the various `from*()`
- * functions provided by the package. However, streams can also be
- * triggered manually (from outside the stream), in which case the user
- * should call `stream.next()` to cause value propagation.
->>>>>>> 2f1b4cb9
  *
  * @example
  * ```ts
@@ -78,21 +64,8 @@
  * // b2 42
  * ```
  *
-<<<<<<< HEAD
  * @param id
  * @param src
-=======
- * {@link Stream}s (like {@link Subscription}s) implement the
- * {@link @thi.ng/api#IDeref} interface which provides read access to a
- * stream's last received value. This is useful for various purposes,
- * e.g. in combination with {@link @thi.ng/hdom# | @thi.ng/hdom}, which supports direct
- * embedding of streams (i.e. their values) into UI components (and will
- * be deref'd automatically). If the stream has not yet emitted a value
- * or if the stream is done, it will deref to `undefined`.
- *
- * @param id -
- * @param src -
->>>>>>> 2f1b4cb9
  */
 export function stream<T>(opts?: Partial<CommonOpts>): Stream<T>;
 // prettier-ignore
@@ -143,16 +116,12 @@
 
     unsubscribe(sub?: Subscription<T, any>) {
         const res = super.unsubscribe(sub);
-<<<<<<< HEAD
         if (
             res &&
             (!sub ||
                 ((!this.subs || !this.subs.length) &&
                     this.closeOut !== CloseMode.NEVER))
         ) {
-=======
-        if (res && (!sub || !this.subs || !this.subs.length)) {
->>>>>>> 2f1b4cb9
             this.cancel();
         }
         return res;
