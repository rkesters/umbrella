--- conflicted
+++ resolved
@@ -31,21 +31,14 @@
 // export const __State = (<any>exports).State;
 
 export interface ISubscriber<T> {
-<<<<<<< HEAD
     next: Fn<T, void>;
     error?: Fn<any, void>;
     done?: Fn0<void>;
-    [id: string]: any;
-=======
-    next: (x: T) => void;
-    error?: (e: any) => void;
-    done?: () => void;
     /**
      * Internal use only. Do not use.
      */
     __owner?: ISubscribable<any>;
-    // [id: string]: any;
->>>>>>> 8186f12e
+    [id: string]: any;
 }
 
 export interface ISubscribable<T> extends IDeref<T>, IID<string> {
