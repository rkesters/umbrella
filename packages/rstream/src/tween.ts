import { Fn2 } from "@thi.ng/api";
import { isNumber } from "@thi.ng/checks";
import { dedupe, reducer, scan } from "@thi.ng/transducers";
import { CloseMode, ISubscribable } from "./api";
import { fromInterval } from "./from/interval";
import { fromRAF } from "./from/raf";
import { sync } from "./stream-sync";

/**
 * Takes an existing stream/subscription `src` and attaches new
 * subscription which interpolates between incoming values from `src`
<<<<<<< HEAD
 * using the given `mix` function.
 *
 * @remarks
 * The returned construct produces values at a rate controlled by the
 * `clock` stream or frequency. If omitted, `clock` defaults to
 * {@link fromRAF} (~60Hz). If the `clock` is given as number, creates a
 * {@link fromInterval} or else uses the given `clock` stream directly.
 * In general, the frequency of the `clock` should always be higher than
 * that of `src` or else interpolation will have undefined behavior.
=======
 * using the given `mix` function. The returned construct produces
 * values at a rate controlled by the `clock` stream or frequency. If
 * omitted, `clock` defaults to {@link fromRAF} (~60Hz). If given as number,
 * creates a `fromInterval(clock)` or else uses the given `clock` stream
 * directly. In general, the frequency of the `clock` should always be
 * higher than that of `src`.
>>>>>>> 2f1b4cb9
 *
 * If `stop` is given as well, no values will be passed downstream if
 * that function returns true. This can be used to limit traffic once
 * the tween target value has been reached.
 *
 * The returned subscription closes automatically when either `src` or
 * `clock` are exhausted.
 *
 * @example
 * ```ts
 * val = stream();
 *
 * tween(
 *   // consume from `val` stream
 *   val,
 *   // initial start value to interpolate from
 *   0,
 *   // interpolation fn (LERP)
 *   (a, b) => a + (b - a) * 0.5,
 *   // stop emitting values if difference to previous result < 0.01
 *   (a, b) => Math.abs(a - b) < 0.01
 * ).subscribe(trace("tweened"))
 *
 * a.next(10)
 * // 5
 * // 7.5
 * // ...
 * // 9.98046875
 *
 * a.next(100)
 * // 55
 * // 77.5
 * // ...
 * // 99.989013671875
 * ```
 *
 * @param src -
 * @param initial -
 * @param mix -
 * @param stop -
 * @param clock -
 */
export const tween = <T>(
    src: ISubscribable<T>,
    initial: T,
    mix: Fn2<T, T, T>,
    stop?: Fn2<T, T, boolean>,
    clock?: ISubscribable<any> | number
) =>
    sync<any, { src: T }>({
        src: {
            src,
            _:
                clock == null
                    ? fromRAF()
                    : isNumber(clock)
                    ? fromInterval(clock)
                    : clock
        },
        closeIn: CloseMode.FIRST
    }).transform(
        scan(
            reducer(
                () => initial,
                (acc, { src }) => mix(acc, src)
            )
        ),
        dedupe(stop || (() => false))
    );

/**
 * Convenience version of {@link tween} for its most common use case, tweening
 * of numeric streams.
 *
 * @param src -
 * @param init -
 * @param speed -
 * @param eps -
 * @param clock -
 */
export const tweenNumber = (
    src: ISubscribable<number>,
    init = 0,
    speed = 0.05,
    eps = 1e-3,
    clock?: ISubscribable<any> | number
) =>
    tween<number>(
        src,
        init,
        (a, b) => a + (b - a) * speed,
        (a, b) => Math.abs(a - b) < eps,
        clock
    );<|MERGE_RESOLUTION|>--- conflicted
+++ resolved
@@ -9,7 +9,6 @@
 /**
  * Takes an existing stream/subscription `src` and attaches new
  * subscription which interpolates between incoming values from `src`
-<<<<<<< HEAD
  * using the given `mix` function.
  *
  * @remarks
@@ -19,14 +18,6 @@
  * {@link fromInterval} or else uses the given `clock` stream directly.
  * In general, the frequency of the `clock` should always be higher than
  * that of `src` or else interpolation will have undefined behavior.
-=======
- * using the given `mix` function. The returned construct produces
- * values at a rate controlled by the `clock` stream or frequency. If
- * omitted, `clock` defaults to {@link fromRAF} (~60Hz). If given as number,
- * creates a `fromInterval(clock)` or else uses the given `clock` stream
- * directly. In general, the frequency of the `clock` should always be
- * higher than that of `src`.
->>>>>>> 2f1b4cb9
  *
  * If `stop` is given as well, no values will be passed downstream if
  * that function returns true. This can be used to limit traffic once
