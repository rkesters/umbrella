import {
    CloseMode,
    ISubscribable,
    State,
    TransformableOpts
} from "./api";
import { Subscription } from "./subscription";
import { optsWithID } from "./utils/idgen";

export interface StreamMergeOpts<A, B> extends TransformableOpts<A, B> {
    /**
     * Input sources.
     */
    src: ISubscribable<A>[];
<<<<<<< HEAD
}

/**
 * Returns a new {@link StreamMerge} subscription, consuming values from
 * multiple inputs and passing received values on to any subscribers.
 *
 * @remarks
 * Input streams can be added and removed dynamically. By default,
 * `StreamMerge` calls {@link ISubscriber.done} when the last active
 * input is done, but this behavior can be overridden via the provided
 * {@link StreamMergeOpts | options}.
 *
=======
    /**
     * Optional transducer applied to each input value.
     */
    xform: Transducer<A, B>;
    /**
     * If true (default), the {@link StreamMerge} closes once all inputs are
     * exhausted. Set to false to keep the instance alive, regardless of
     * inputs.
     */

    /**
     * If false or `CloseMode.NEVER`, StreamMerge stays active even if
     * all inputs are done. If true (default) or `CloseMode.LAST`, the
     * StreamMerge closes when the last input is done. If
     * `CloseMode.FIRST`, the instance closes when the first input is
     * done.
     */
    close: boolean | CloseMode;
}

/**
 * Returns a new {@link StreamMerge} instance, a subscription type consuming
 * inputs from multiple inputs and passing received values on to any
 * subscribers. Input streams can be added and removed dynamically. By
 * default, {@link StreamMerge} calls `done()` when the last active input is
 * done, but this behavior can be overridden via the `close` option.
 *
>>>>>>> 2f1b4cb9
 * @example
 * ```ts
 * merge({
 *     // input streams w/ different frequencies
 *     src: [
 *         fromIterable([1, 2, 3], { delay: 10 }),
 *         fromIterable([10, 20, 30], { delay: 21 }),
 *         fromIterable([100, 200, 300], { delay: 7 })
 *     ]
 * }).subscribe(trace());
 * // 100
 * // 1
 * // 200
 * // 10
 * // 2
 * // 300
 * // 3
 * // 20
 * // 30
 * ```
 *
 * @example
 * Use the {@link @thi.ng/transducers#labeled} transducer for each
 * input to create a stream of labeled values and track their provenance:
 *
 * @example
 * ```ts
 * merge({
 *     src: [
 *         fromIterable([1, 2, 3]).transform(tx.labeled("a")),
 *         fromIterable([10, 20, 30]).transform(tx.labeled("b")),
 *     ]
 * }).subscribe(trace());
 * // ["a", 1]
 * // ["b", 10]
 * // ["a", 2]
 * // ["b", 20]
 * // ["a", 3]
 * // ["b", 30]
 * ```
 *
<<<<<<< HEAD
 * @param opts
=======
 * {@link StreamMergeOpts}
 *
 * @param opts -
>>>>>>> 2f1b4cb9
 */
export const merge = <A, B>(opts?: Partial<StreamMergeOpts<A, B>>) =>
    new StreamMerge(opts);

export class StreamMerge<A, B> extends Subscription<A, B> {
    sources: Map<ISubscribable<A>, Subscription<A, any>>;

    constructor(opts?: Partial<StreamMergeOpts<A, B>>) {
        opts = opts || {};
        super(undefined, optsWithID("streammerge", opts));
        this.sources = new Map();
        opts.src && this.addAll(opts.src);
    }

    add(src: ISubscribable<A>) {
        this.ensureState();
        this.sources.set(
            src,
            src.subscribe(
                {
                    next: (x) => {
                        if (x instanceof Subscription) {
                            this.add(x);
                        } else {
                            this.next(x);
                        }
                    },
                    done: () => this.markDone(src),
                    __owner: this
                },
                { id: `in-${src.id}` }
            )
        );
    }

    addAll(src: ISubscribable<A>[]) {
        for (let s of src) {
            this.add(s);
        }
    }

    remove(src: ISubscribable<A>) {
        const sub = this.sources.get(src);
        if (sub) {
            this.sources.delete(src);
            sub.unsubscribe();
            return true;
        }
        return false;
    }

    removeID(id: string) {
        for (let s of this.sources) {
            if (s[0].id === id) {
                return this.remove(s[0]);
            }
        }
        return false;
    }

    removeAll(src: ISubscribable<A>[]) {
        let ok = true;
        for (let s of src) {
            ok = this.remove(s) && ok;
        }
        return ok;
    }

    removeAllIDs(ids: string[]) {
        let ok = true;
        for (let id of ids) {
            ok = this.removeID(id) && ok;
        }
        return ok;
    }

    unsubscribe(sub?: Subscription<B, any>) {
        if (!sub) {
            for (let s of this.sources.values()) {
                s.unsubscribe();
            }
            this.state = State.DONE;
            this.sources.clear();
        }
        return super.unsubscribe(sub);
    }

    protected markDone(src: ISubscribable<A>) {
        this.remove(src);
        if (
            this.closeIn === CloseMode.FIRST ||
            (this.closeIn === CloseMode.LAST && !this.sources.size)
        ) {
            this.done();
        }
    }
}<|MERGE_RESOLUTION|>--- conflicted
+++ resolved
@@ -12,7 +12,6 @@
      * Input sources.
      */
     src: ISubscribable<A>[];
-<<<<<<< HEAD
 }
 
 /**
@@ -25,35 +24,6 @@
  * input is done, but this behavior can be overridden via the provided
  * {@link StreamMergeOpts | options}.
  *
-=======
-    /**
-     * Optional transducer applied to each input value.
-     */
-    xform: Transducer<A, B>;
-    /**
-     * If true (default), the {@link StreamMerge} closes once all inputs are
-     * exhausted. Set to false to keep the instance alive, regardless of
-     * inputs.
-     */
-
-    /**
-     * If false or `CloseMode.NEVER`, StreamMerge stays active even if
-     * all inputs are done. If true (default) or `CloseMode.LAST`, the
-     * StreamMerge closes when the last input is done. If
-     * `CloseMode.FIRST`, the instance closes when the first input is
-     * done.
-     */
-    close: boolean | CloseMode;
-}
-
-/**
- * Returns a new {@link StreamMerge} instance, a subscription type consuming
- * inputs from multiple inputs and passing received values on to any
- * subscribers. Input streams can be added and removed dynamically. By
- * default, {@link StreamMerge} calls `done()` when the last active input is
- * done, but this behavior can be overridden via the `close` option.
- *
->>>>>>> 2f1b4cb9
  * @example
  * ```ts
  * merge({
@@ -95,13 +65,7 @@
  * // ["b", 30]
  * ```
  *
-<<<<<<< HEAD
  * @param opts
-=======
- * {@link StreamMergeOpts}
- *
- * @param opts -
->>>>>>> 2f1b4cb9
  */
 export const merge = <A, B>(opts?: Partial<StreamMergeOpts<A, B>>) =>
     new StreamMerge(opts);
