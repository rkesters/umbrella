import { Fn, Predicate2 } from "@thi.ng/api";
import { EquivMap } from "@thi.ng/associative";
import { unsupported } from "@thi.ng/errors";
import { Transducer } from "@thi.ng/transducers";
import {
    CommonOpts,
    ISubscriber,
    LOGGER,
    SubscriptionOpts
} from "./api";
import { Subscription, subscription } from "./subscription";
import { optsWithID } from "./utils/idgen";

export interface PubSubOpts<A, B> {
    /**
     * Topic function. Incoming values will be routed to topic
     * subscriptions using this function's return value.
     */
    topic: Fn<B, any>;
    /**
     * Optional transformer for incoming values. If given, `xform` will
     * be applied first and the transformed value passed to the
     * `topic` fn.
     */
    xform?: Transducer<A, B>;
    /**
     * Equivalence check for topic values. Should return truthy result
     * if given topics are considered equal.
     */
    equiv?: Predicate2<B>;
    /**
     * Optional subscription ID for the PubSub instance.
     */
    id?: string;
}

/**
 * Topic based stream splitter. Applies `topic` function to each
<<<<<<< HEAD
 * received value and only forwards it to the child subscriptions of the
 * returned topic.
=======
 * received value and only forwards it to child subscriptions for
 * returned topic.
 *
 * @remarks
 * The actual topic (return value from `topic` fn) can be of any type,
 * apart from `undefined`. Complex topics (e.g objects / arrays) are
 * allowed and they're matched with registered topics using
 * {@link @thi.ng/equiv#equiv} by default (but customizable via `equiv`
 * option). Each topic can have any number of subscribers.
>>>>>>> 2f1b4cb9
 *
 * @remarks
 * The actual topic (return value from `topic` fn) can be of any type,
 * apart from `undefined`. Complex topics (e.g objects / arrays) are
 * allowed and they're matched with registered topics using
 * @thi.ng/equiv by default (but customizable via `equiv` option). Each
 * topic can have any number of subscribers.
 *
<<<<<<< HEAD
 * If a `xform` transducer is given, it is always applied prior to
 * passing the input to the topic function. I.e. in this case the topic
 * function will receive the transformed inputs.
 *
 * {@link PubSub} supports dynamic topic subscriptions and
 * unsubscriptions via {@link PubSub.subscribeTopic} and
 * {@link PubSub.unsubscribeTopic}. However, the standard
 * {@link ISubscribable.subscribe} / {@link ISubscribable.unsubscribe}
 * methods are NOT supported (since meaningless) and will throw an
 * error! `unsubscribe()` can only be called WITHOUT argument to
 * unsubscribe the entire `PubSub` instance (incl. all topic
 * subscriptions) from the parent stream.
 *
 * @param opts
=======
 * PubSub supports dynamic topic subscriptions and unsubscriptions via
 * {@link PubSub.subscribeTopic} and {@link PubSub.unsubscribeTopic}.
 * However, the standard {@link ISubscribable.subscribe} /
 * {@link ISubscribable.unsubscribe} methods are NOT supported (since
 * meaningless here) and will throw an error! `unsubscribe` can only be
 * called WITHOUT argument to unsubscribe the entire `PubSub` instance
 * (incl. all topic subscriptions) from the parent stream.
>>>>>>> 2f1b4cb9
 */
export const pubsub = <A, B>(opts: PubSubOpts<A, B>) => new PubSub(opts);

export class PubSub<A, B> extends Subscription<A, B> {
    topicfn: Fn<B, any>;
    topics: EquivMap<any, Subscription<B, B>>;

    constructor(opts?: PubSubOpts<A, B>) {
        opts = opts || <PubSubOpts<A, B>>{};
        super(
            undefined,
            optsWithID("pubsub", <Partial<SubscriptionOpts<A, B>>>{
                xform: opts.xform
            })
        );
        this.topicfn = opts.topic;
        this.topics = new EquivMap<any, Subscription<B, B>>(undefined, {
            equiv: opts.equiv
        });
    }

    /**
     * Unsupported. Use {@link .subscribeTopic} instead.
     */
    subscribe(): Subscription<B, any> {
        return unsupported(`use subscribeTopic() instead`);
    }

    /**
     * Unsupported. Use {@link .subscribeTopic} instead.
     */
    transform(): Subscription<B, any> {
        return unsupported(`use subscribeTopic() instead`);
    }

    subscribeTopic<C>(
        topicID: any,
        xform: Transducer<B, C>,
        opts?: Partial<CommonOpts>
    ): Subscription<B, C>;
    subscribeTopic<C>(
        topicID: any,
        opts?: Partial<CommonOpts>
    ): Subscription<B, C>;
    subscribeTopic(
        topicID: any,
        sub: Partial<ISubscriber<B>>,
        opts?: Partial<CommonOpts>
    ): Subscription<B, B>;
    subscribeTopic(
        topicID: any,
        sub: any,
        opts?: Partial<CommonOpts>
    ): Subscription<any, any> {
        let t = this.topics.get(topicID);
        !t && this.topics.set(topicID, (t = subscription<B, B>()));
        return t.subscribe(sub, opts);
    }

    unsubscribeTopic(topicID: any, sub: Subscription<B, any>) {
        const t = this.topics.get(topicID);
        return t ? t.unsubscribe(sub) : false;
    }

    unsubscribe(sub: Subscription<B, any>) {
        if (!sub) {
            for (let t of this.topics.values()) {
                t.unsubscribe();
            }
            this.topics.clear();
            return super.unsubscribe();
        }
        return unsupported();
    }

    done() {
        for (let t of this.topics.values()) {
            t.done();
        }
        super.done();
    }

    protected dispatch(x: B) {
        LOGGER.debug(this.id, "dispatch", x);
        const t = this.topicfn(x);
        if (t !== undefined) {
            const sub = this.topics.get(t);
            if (sub) {
                try {
                    sub.next && sub.next(x);
                } catch (e) {
                    sub.error ? sub.error(e) : this.error(e);
                }
            }
        }
    }
<<<<<<< HEAD
}
=======
}

/**
 * Creates a new {@link PubSub} instance. See class docs for further details.
 *
 * @param opts -
 */
export const pubsub = <A, B>(opts: PubSubOpts<A, B>) => new PubSub(opts);
>>>>>>> 2f1b4cb9
<|MERGE_RESOLUTION|>--- conflicted
+++ resolved
@@ -36,20 +36,8 @@
 
 /**
  * Topic based stream splitter. Applies `topic` function to each
-<<<<<<< HEAD
  * received value and only forwards it to the child subscriptions of the
  * returned topic.
-=======
- * received value and only forwards it to child subscriptions for
- * returned topic.
- *
- * @remarks
- * The actual topic (return value from `topic` fn) can be of any type,
- * apart from `undefined`. Complex topics (e.g objects / arrays) are
- * allowed and they're matched with registered topics using
- * {@link @thi.ng/equiv#equiv} by default (but customizable via `equiv`
- * option). Each topic can have any number of subscribers.
->>>>>>> 2f1b4cb9
  *
  * @remarks
  * The actual topic (return value from `topic` fn) can be of any type,
@@ -58,7 +46,6 @@
  * @thi.ng/equiv by default (but customizable via `equiv` option). Each
  * topic can have any number of subscribers.
  *
-<<<<<<< HEAD
  * If a `xform` transducer is given, it is always applied prior to
  * passing the input to the topic function. I.e. in this case the topic
  * function will receive the transformed inputs.
@@ -73,15 +60,6 @@
  * subscriptions) from the parent stream.
  *
  * @param opts
-=======
- * PubSub supports dynamic topic subscriptions and unsubscriptions via
- * {@link PubSub.subscribeTopic} and {@link PubSub.unsubscribeTopic}.
- * However, the standard {@link ISubscribable.subscribe} /
- * {@link ISubscribable.unsubscribe} methods are NOT supported (since
- * meaningless here) and will throw an error! `unsubscribe` can only be
- * called WITHOUT argument to unsubscribe the entire `PubSub` instance
- * (incl. all topic subscriptions) from the parent stream.
->>>>>>> 2f1b4cb9
  */
 export const pubsub = <A, B>(opts: PubSubOpts<A, B>) => new PubSub(opts);
 
@@ -178,15 +156,4 @@
             }
         }
     }
-<<<<<<< HEAD
-}
-=======
-}
-
-/**
- * Creates a new {@link PubSub} instance. See class docs for further details.
- *
- * @param opts -
- */
-export const pubsub = <A, B>(opts: PubSubOpts<A, B>) => new PubSub(opts);
->>>>>>> 2f1b4cb9
+}