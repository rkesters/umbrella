import { equiv } from "@thi.ng/equiv";
import { eqDelta } from "@thi.ng/vectors";
import { init } from "../src";

const DEST = 0x400;

const simd = init(new WebAssembly.Memory({ initial: 1 }))!;
// console.log(simd);

const fail = (res: any, exp: any, msg = "") => {
    process.stderr.write(`${msg} expected: ${exp}, got ${res}\n\n`);
    process.exit(1);
};

const assertEqual = (res: any, exp: any, msg?: string) => {
    !equiv(res, exp) && fail(res, exp, msg);
};

<<<<<<< HEAD
const assertEqualDelta = (res: any, exp: any, eps = 1e-3, msg?: string) => {
    if (!eqDelta(res, exp, eps)) {
        process.stderr.write(msg || `expected: ${exp}, got ${res}\n\n`);
        process.exit(1);
    }
=======
const assertEqualDelta = (res: any, exp: any, eps?: number, msg?: string) => {
    !eqDelta(res, exp, eps) && fail(res, exp, msg);
>>>>>>> e51d94fd
};

const res_f32 = (addr: number, n: number) =>
    simd.f32.slice(addr / 4, addr / 4 + n);

// basic math ops
// prettier-ignore
simd.f32.set([
    // a
    1, 2, 3, 4, 5, 6, 7, 8,
    // gap
    0, 0, 0, 0,
    // b
    10, 20, 30, 40, 50, 60, 70, 80
]);
// add4_f32
simd.add4_f32(DEST, 0, 48, 2, 4, 4, 4);
assertEqual(res_f32(DEST, 8), [11, 22, 33, 44, 55, 66, 77, 88]);
// addn4_f32
simd.addn4_f32(DEST, 0, 10, 2, 4, 4);
assertEqual(res_f32(DEST, 8), [11, 12, 13, 14, 15, 16, 17, 18]);
// sub4_f32
simd.sub4_f32(DEST, 0, 48, 2, 4, 4, 4);
assertEqual(res_f32(DEST, 8), [-9, -18, -27, -36, -45, -54, -63, -72]);
// subn4_f32
simd.subn4_f32(DEST, 0, 10, 2, 4, 4);
assertEqual(res_f32(DEST, 8), [-9, -8, -7, -6, -5, -4, -3, -2]);
// mul4_f32
simd.mul4_f32(DEST, 0, 48, 2, 4, 4, 4);
assertEqual(res_f32(DEST, 8), [10, 40, 90, 160, 250, 360, 490, 640]);
// muln4_f32
simd.muln4_f32(DEST, 0, 10, 2, 4, 4);
assertEqual(res_f32(DEST, 8), [10, 20, 30, 40, 50, 60, 70, 80]);
// div4_f32
simd.div4_f32(DEST, 0, 48, 2, 4, 4, 4);
assertEqualDelta(res_f32(DEST, 8), [0.1, 0.1, 0.1, 0.1, 0.1, 0.1, 0.1, 0.1]);
// divn4_f32
simd.divn4_f32(DEST, 0, 10, 2, 4, 4);
assertEqualDelta(res_f32(DEST, 8), [0.1, 0.2, 0.3, 0.4, 0.5, 0.6, 0.7, 0.8]);

// abs4_f32
simd.f32.set([-1, 2, -3, 4, 5, -6, 7, -8]);
simd.abs4_f32(DEST, 0, 2, 4, 4);
assertEqual(res_f32(DEST, 8), [1, 2, 3, 4, 5, 6, 7, 8]);
// neg4_f32
simd.neg4_f32(DEST, 0, 2, 4, 4);
assertEqual(res_f32(DEST, 8), [1, -2, 3, -4, -5, 6, -7, 8]);

// clamp4_f32
// prettier-ignore
simd.f32.set([
    // a
    -10, 10, -10, 10,
    10, -10, 10, -10,
    // min
    -1, -2, -3, -4,
    // max
    1, 2, 3, 4
]);
simd.clamp4_f32(DEST, 0, 32, 48, 2, 4, 4, 0, 0);
assertEqual(res_f32(DEST, 8), [-1, 2, -3, 4, 1, -2, 3, -4]);
//clampn4_f32
simd.clampn4_f32(DEST, 0, -1, 1, 2, 4, 4);
assertEqual(res_f32(DEST, 8), [-1, 1, -1, 1, 1, -1, 1, -1]);
//min4_f32
simd.min4_f32(DEST, 0, 32, 2, 4, 4, 0);
assertEqual(res_f32(DEST, 8), [-10, -2, -10, -4, -1, -10, -3, -10]);
simd.min4_f32(DEST, 0, 48, 2, 4, 4, 0);
assertEqual(res_f32(DEST, 8), [-10, 2, -10, 4, 1, -10, 3, -10]);
//max4_f32
simd.max4_f32(DEST, 0, 32, 2, 4, 4, 0);
assertEqual(res_f32(DEST, 8), [-1, 10, -3, 10, 10, -2, 10, -4]);
simd.max4_f32(DEST, 0, 48, 2, 4, 4, 0);
assertEqual(res_f32(DEST, 8), [1, 10, 3, 10, 10, 2, 10, 4]);

// dot2_aos
// prettier-ignore
simd.f32.set([
        // a
        1, 2, 3, 4,
        // b
        10, 20, 30, 40
    ]);
simd.dot2_f32_aos(DEST, 0, 16, 2);
assertEqual(res_f32(DEST, 2), [50, 250]);

// dot4_aos
// prettier-ignore
simd.f32.set([
        // a
        1, 2, 3, 4, 5, 6, 7, 8,
        // b
        10, 20, 30, 40, 50, 60, 70, 80
    ]);
simd.dot4_f32_aos(DEST, 0, 32, 2, 1, 4, 4);
assertEqual(res_f32(DEST, 2), [300, 1740]);

// dot4_soa
// prettier-ignore
simd.f32.set([
        // ax
        1, 2, 3, 4,
        // ay
        1, 2, 3, 4,
        // az
        1, 2, 3, 4,
        // aw
        1, 2, 3, 4,
        // bx
        10, 10, 10, 10,
        // by
        20, 20, 20, 20,
        // bz
        30, 30, 30, 30,
        // bw
        40, 40, 40, 40
    ]);
simd.dot4_f32_soa(DEST, 0, 64, 4, 4, 4);
assertEqual(res_f32(DEST, 4), [100, 200, 300, 400]);

// madd4
// prettier-ignore
simd.f32.set([
        // a
        1, 2, 3, 4, 5, 6, 7, 8,
        // b
        11, 11, 11, 11, 11, 11, 11, 11,
        // c
        100, 200, 300, 400, 500, 600, 700, 800
    ]);
simd.madd4_f32(DEST, 0, 32, 64, 2, 4, 4, 4, 4);
assertEqual(res_f32(DEST, 8), [111, 222, 333, 444, 555, 666, 777, 888]);
// msub4
simd.msub4_f32(DEST, 0, 32, 64, 2, 4, 4, 4, 4);
// prettier-ignore
assertEqual(res_f32(DEST, 8), [-89, -178, -267, -356, -445, -534, -623, -712]);

// maddn4
// prettier-ignore
simd.f32.set([
        // a
        1, 2, 3, 4, 5, 6, 7, 8,
        // c
        100, 200, 300, 400, 500, 600, 700, 800
    ]);
simd.maddn4_f32(DEST, 0, 11, 32, 2, 4, 4, 4);
// prettier-ignore
assertEqual(res_f32(DEST, 8), [111, 222, 333, 444, 555, 666, 777, 888]);
// msubn4
simd.msubn4_f32(DEST, 0, 11, 32, 2, 4, 4, 4);
// prettier-ignore
assertEqual(res_f32(DEST, 8), [-89, -178, -267, -356, -445, -534, -623, -712]);

// magsq2
// magsq4
simd.f32.set([1, 2, 10, 20, -100, 200, 100, -200]);
simd.magsq2_f32_aos(DEST, 0, 4);
assertEqualDelta(res_f32(DEST, 4), [
    1 * 1 + 2 * 2,
    10 * 10 + 20 * 20,
    100 * 100 + 200 * 200,
    100 * 100 + 200 * 200,
]);
simd.mag2_f32_aos(DEST, 0, 4);
assertEqualDelta(res_f32(DEST, 4), [
    Math.sqrt(5),
    Math.sqrt(500),
    Math.sqrt(50000),
    Math.sqrt(50000),
]);

simd.magsq4_f32_aos(DEST, 0, 2, 1, 4);
assertEqualDelta(res_f32(DEST, 2), [505, 100000]);
simd.mag4_f32_aos(DEST, 0, 2, 1, 4);
assertEqualDelta(res_f32(DEST, 2), [Math.sqrt(505), Math.sqrt(100000)]);

// sqrt4
simd.f32.set([1, 2, 9, 16, 25, 36, 49, 64]);
simd.sqrt4_f32(DEST, 0, 2, 4, 4);
assertEqualDelta(res_f32(DEST, 8), [1, Math.SQRT2, 3, 4, 5, 6, 7, 8]);
// invsqrt4
simd.invsqrt4_f32(DEST, 0, 2, 4, 4);
assertEqualDelta(res_f32(DEST, 8), [
    1,
    Math.SQRT1_2,
    1 / 3,
    1 / 4,
    1 / 5,
    1 / 6,
    1 / 7,
    1 / 8,
]);

// mix4_f32
// mixn4_f32
// prettier-ignore
simd.f32.set([
    // a
    1, 2, 3, 4, 5, 6, 7, 8,
    // b
    10, 20, 30, 40, 50, 60, 70, 80,
    // t
    0.1, 0.2, 0.3, 0.4, 0.5, 0.6, 0.7, 0.8
]);
simd.mix4_f32(DEST, 0, 32, 64, 2, 4, 4, 4, 4);
// prettier-ignore
assertEqualDelta(
    res_f32(DEST, 8),
    [1.9, 5.6, 11.1, 18.4, 27.5, 38.4, 51.1, 65.6]
);
simd.mixn4_f32(DEST, 0, 32, 0.5, 2, 4, 4, 4);
// prettier-ignore
assertEqualDelta(
    res_f32(DEST, 8),
    [5.5, 11, 16.5, 22, 27.5, 33, 38.5, 44]
);

// mul_m22v2_aos
// mul_m23v2_aos
// prettier-ignore
simd.f32.set([
        // mat23 (col major)
        10, 0,
        0, 20,
        100, 200,
        // space
        0, 0,
        // 4x vec2
        1, 2,
        3, 4,
        5, 6,
        -1, -1
    ]);
simd.mul_m22v2_aos(DEST, 0, 32, 4);
assertEqual(res_f32(DEST, 8), [10, 40, 30, 80, 50, 120, -10, -20]);
simd.mul_m23v2_aos(DEST, 0, 32, 4);
assertEqual(res_f32(DEST, 8), [110, 240, 130, 280, 150, 320, 90, 180]);

// mul_m44v4_aos
// prettier-ignore
simd.f32.set([
        // mat4 (col major)
        10, 0, 0, 0,
        0, 20, 0, 0,
        0, 0, 30, 0,
        100, 200, 300, 1,
        // vec4
        1, 2, 3, 1,
        4, 5, 6, 1,
    ]);
simd.mul_m44v4_aos(DEST, 0, 64, 2, 4, 4);
assertEqual(res_f32(DEST, 8), [110, 240, 390, 1, 140, 300, 480, 1]);

// normalize2_f32
simd.f32.set([-1, 1, 0, 2, -1e-8, 0, 4, -2]);
simd.normalize2_f32_aos(DEST, 0, 4, 10);
assertEqualDelta(
    res_f32(DEST, 8),
    [-7.07, 7.07, 0, 10, 0, 0, 8.94, -4.47],
    0.01
);
// normalize4_f32
simd.f32.set([1, 0, -1, 0, 0, -1, 0, 1, -1, 1, 1, -1, 1e-8, -1e-6, 1e-8, 1e-6]);
simd.normalize4_f32_aos(DEST, 0, 4, 10, 4, 4);
assertEqualDelta(
    res_f32(DEST, 16),
    // prettier-ignore
    [
        7.07, 0, -7.07, 0,
        0, -7.07, 0, 7.07,
        -5, 5, 5, -5,
        0, 0, 0, 0,
    ],
    0.01
);

// prettier-ignore
simd.f32.set([1, 2, 3, 4, 5, 6, 7, 8, 10, 20, 30, 40, 50, 60, 70, 80]);
assertEqual(simd.sum4_f32(0, 4, 4), 396);

simd.f32.set([10, 20, 30, 40, 50, 60, 70, 80]);
simd.swizzle4_32_aos(DEST, 0, 3, 0, 1, 2, 2, 4, 4),
    assertEqual(
        res_f32(DEST, 8),
        // prettier-ignore
        [40, 10, 20, 30, 80, 50, 60, 70],
        "swizzle4 1"
    );
simd.swizzle4_32_aos(DEST, 0, 1, 1, 2, 2, 2, 4, 4),
    assertEqual(
        res_f32(DEST, 8),
        // prettier-ignore
        [20, 20, 30, 30, 60, 60, 70, 70],
        "swizzle4 2"
    );<|MERGE_RESOLUTION|>--- conflicted
+++ resolved
@@ -16,16 +16,8 @@
     !equiv(res, exp) && fail(res, exp, msg);
 };
 
-<<<<<<< HEAD
 const assertEqualDelta = (res: any, exp: any, eps = 1e-3, msg?: string) => {
-    if (!eqDelta(res, exp, eps)) {
-        process.stderr.write(msg || `expected: ${exp}, got ${res}\n\n`);
-        process.exit(1);
-    }
-=======
-const assertEqualDelta = (res: any, exp: any, eps?: number, msg?: string) => {
     !eqDelta(res, exp, eps) && fail(res, exp, msg);
->>>>>>> e51d94fd
 };
 
 const res_f32 = (addr: number, n: number) =>
