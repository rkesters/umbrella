{
    "name": "@thi.ng/vector-pools",
    "version": "0.2.13",
    "description": "Data structures for managing & working with strided, memory mapped vectors",
    "module": "./index.js",
    "main": "./lib/index.js",
    "umd:main": "./lib/index.umd.js",
    "typings": "./index.d.ts",
    "repository": {
        "type": "git",
        "url": "https://github.com/thi-ng/umbrella.git"
    },
    "homepage": "https://github.com/thi-ng/umbrella/tree/master/packages/vector-pool",
    "author": "Karsten Schmidt <k+npm@thi.ng>",
    "license": "Apache-2.0",
    "scripts": {
        "build": "yarn clean && yarn build:es6 && yarn build:bundle",
        "build:es6": "tsc --declaration",
        "build:bundle": "../../scripts/bundle-module",
        "test": "rimraf build && tsc -p test/tsconfig.json && nyc mocha build/test/*.js",
        "clean": "rimraf *.js *.d.ts .nyc_output build coverage doc lib",
        "cover": "yarn test && nyc report --reporter=lcov",
        "doc": "typedoc --mode modules --out doc src",
        "pub": "yarn build && yarn publish --access public"
    },
    "devDependencies": {
        "@types/mocha": "^5.2.6",
        "@types/node": "^11.13.0",
        "mocha": "^6.0.2",
        "nyc": "^13.3.0",
        "typedoc": "^0.14.2",
        "typescript": "^3.4.1"
    },
    "dependencies": {
        "@thi.ng/api": "^6.0.1",
        "@thi.ng/binary": "^1.0.5",
        "@thi.ng/checks": "^2.1.5",
        "@thi.ng/malloc": "^2.0.8",
<<<<<<< HEAD
        "@thi.ng/transducers": "^5.3.3",
        "@thi.ng/vectors": "^2.5.2"
=======
        "@thi.ng/vectors": "^2.5.3"
>>>>>>> ec0c15e1
    },
    "keywords": [
        "ES6",
        "memory",
        "memory mapped",
        "pool",
        "typedarray",
        "typescript",
        "webgl",
        "wasm"
    ],
    "publishConfig": {
        "access": "public"
    },
    "browserslist": [
        "since 2018-07"
    ],
    "browser": {
        "process": false,
        "setTimeout": false
    },
    "sideEffects": false
}<|MERGE_RESOLUTION|>--- conflicted
+++ resolved
@@ -36,12 +36,8 @@
         "@thi.ng/binary": "^1.0.5",
         "@thi.ng/checks": "^2.1.5",
         "@thi.ng/malloc": "^2.0.8",
-<<<<<<< HEAD
-        "@thi.ng/transducers": "^5.3.3",
-        "@thi.ng/vectors": "^2.5.2"
-=======
+        "@thi.ng/transducers": "^5.3.4",
         "@thi.ng/vectors": "^2.5.3"
->>>>>>> ec0c15e1
     },
     "keywords": [
         "ES6",
