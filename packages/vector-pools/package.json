{
<<<<<<< HEAD
  "name": "@thi.ng/vector-pools",
  "version": "0.2.15",
  "description": "Data structures for managing & working with strided, memory mapped vectors",
  "module": "./index.js",
  "main": "./lib/index.js",
  "umd:main": "./lib/index.umd.js",
  "typings": "./index.d.ts",
  "repository": {
    "type": "git",
    "url": "https://github.com/thi-ng/umbrella.git"
  },
  "homepage": "https://github.com/thi-ng/umbrella/tree/master/packages/vector-pool",
  "author": "Karsten Schmidt <k+npm@thi.ng>",
  "license": "Apache-2.0",
  "scripts": {
    "build": "yarn clean && yarn build:es6 && yarn build:bundle",
    "build:es6": "tsc --declaration",
    "build:bundle": "../../scripts/bundle-module",
    "test": "rimraf build && tsc -p test/tsconfig.json && nyc mocha build/test/*.js",
    "clean": "rimraf *.js *.d.ts .nyc_output build coverage doc lib",
    "cover": "yarn test && nyc report --reporter=lcov",
    "doc": "typedoc --mode modules --out doc src",
    "pub": "yarn build && yarn publish --access public"
  },
  "devDependencies": {
    "@types/mocha": "^5.2.6",
    "@types/node": "^11.13.7",
    "mocha": "^6.1.4",
    "nyc": "^14.0.0",
    "typedoc": "^0.14.2",
    "typescript": "^3.4.5"
  },
  "dependencies": {
    "@thi.ng/api": "^6.1.1",
    "@thi.ng/binary": "^1.0.6",
    "@thi.ng/checks": "^2.1.6",
    "@thi.ng/malloc": "^2.0.10",
    "@thi.ng/transducers": "^5.3.5",
    "@thi.ng/vectors": "^2.5.5"
  },
  "keywords": [
    "ES6",
    "memory",
    "memory mapped",
    "pool",
    "typedarray",
    "typescript",
    "webgl",
    "wasm"
  ],
  "publishConfig": {
    "access": "public"
  },
  "browserslist": [
    "since 2018-07"
  ],
  "browser": {
    "process": false,
    "setTimeout": false
  },
  "sideEffects": false
=======
    "name": "@thi.ng/vector-pools",
    "version": "0.2.16",
    "description": "Data structures for managing & working with strided, memory mapped vectors",
    "module": "./index.js",
    "main": "./lib/index.js",
    "umd:main": "./lib/index.umd.js",
    "typings": "./index.d.ts",
    "repository": {
        "type": "git",
        "url": "https://github.com/thi-ng/umbrella.git"
    },
    "homepage": "https://github.com/thi-ng/umbrella/tree/master/packages/vector-pool",
    "author": "Karsten Schmidt <k+npm@thi.ng>",
    "license": "Apache-2.0",
    "scripts": {
        "build": "yarn clean && yarn build:es6 && yarn build:bundle",
        "build:es6": "tsc --declaration",
        "build:bundle": "../../scripts/bundle-module",
        "test": "rimraf build && tsc -p test/tsconfig.json && nyc mocha build/test/*.js",
        "clean": "rimraf *.js *.d.ts .nyc_output build coverage doc lib",
        "cover": "yarn test && nyc report --reporter=lcov",
        "doc": "typedoc --mode modules --out doc src",
        "pub": "yarn build && yarn publish --access public"
    },
    "devDependencies": {
        "@types/mocha": "^5.2.6",
        "@types/node": "^11.13.7",
        "mocha": "^6.1.4",
        "nyc": "^14.0.0",
        "typedoc": "^0.14.2",
        "typescript": "^3.4.5"
    },
    "dependencies": {
        "@thi.ng/api": "^6.2.0",
        "@thi.ng/malloc": "^3.0.0",
        "@thi.ng/vectors": "^2.5.6"
    },
    "keywords": [
        "ES6",
        "memory",
        "memory mapped",
        "pool",
        "typedarray",
        "typescript",
        "webgl",
        "wasm"
    ],
    "publishConfig": {
        "access": "public"
    },
    "browserslist": [
        "since 2018-07"
    ],
    "browser": {
        "process": false,
        "setTimeout": false
    },
    "sideEffects": false
>>>>>>> 870b2bdb
}<|MERGE_RESOLUTION|>--- conflicted
+++ resolved
@@ -1,67 +1,4 @@
 {
-<<<<<<< HEAD
-  "name": "@thi.ng/vector-pools",
-  "version": "0.2.15",
-  "description": "Data structures for managing & working with strided, memory mapped vectors",
-  "module": "./index.js",
-  "main": "./lib/index.js",
-  "umd:main": "./lib/index.umd.js",
-  "typings": "./index.d.ts",
-  "repository": {
-    "type": "git",
-    "url": "https://github.com/thi-ng/umbrella.git"
-  },
-  "homepage": "https://github.com/thi-ng/umbrella/tree/master/packages/vector-pool",
-  "author": "Karsten Schmidt <k+npm@thi.ng>",
-  "license": "Apache-2.0",
-  "scripts": {
-    "build": "yarn clean && yarn build:es6 && yarn build:bundle",
-    "build:es6": "tsc --declaration",
-    "build:bundle": "../../scripts/bundle-module",
-    "test": "rimraf build && tsc -p test/tsconfig.json && nyc mocha build/test/*.js",
-    "clean": "rimraf *.js *.d.ts .nyc_output build coverage doc lib",
-    "cover": "yarn test && nyc report --reporter=lcov",
-    "doc": "typedoc --mode modules --out doc src",
-    "pub": "yarn build && yarn publish --access public"
-  },
-  "devDependencies": {
-    "@types/mocha": "^5.2.6",
-    "@types/node": "^11.13.7",
-    "mocha": "^6.1.4",
-    "nyc": "^14.0.0",
-    "typedoc": "^0.14.2",
-    "typescript": "^3.4.5"
-  },
-  "dependencies": {
-    "@thi.ng/api": "^6.1.1",
-    "@thi.ng/binary": "^1.0.6",
-    "@thi.ng/checks": "^2.1.6",
-    "@thi.ng/malloc": "^2.0.10",
-    "@thi.ng/transducers": "^5.3.5",
-    "@thi.ng/vectors": "^2.5.5"
-  },
-  "keywords": [
-    "ES6",
-    "memory",
-    "memory mapped",
-    "pool",
-    "typedarray",
-    "typescript",
-    "webgl",
-    "wasm"
-  ],
-  "publishConfig": {
-    "access": "public"
-  },
-  "browserslist": [
-    "since 2018-07"
-  ],
-  "browser": {
-    "process": false,
-    "setTimeout": false
-  },
-  "sideEffects": false
-=======
     "name": "@thi.ng/vector-pools",
     "version": "0.2.16",
     "description": "Data structures for managing & working with strided, memory mapped vectors",
@@ -96,7 +33,10 @@
     },
     "dependencies": {
         "@thi.ng/api": "^6.2.0",
+        "@thi.ng/binary": "^1.0.6",
+        "@thi.ng/checks": "^2.1.6",
         "@thi.ng/malloc": "^3.0.0",
+        "@thi.ng/transducers": "^5.3.7",
         "@thi.ng/vectors": "^2.5.6"
     },
     "keywords": [
@@ -120,5 +60,4 @@
         "setTimeout": false
     },
     "sideEffects": false
->>>>>>> 870b2bdb
 }