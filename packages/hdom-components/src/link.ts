import { isString } from "@thi.ng/checks/is-string";

export const link = (attribs: any, body: any) =>
    ["a", isString(attribs) ? { href: attribs } : attribs, body];

<<<<<<< HEAD
export const appLink = (attribs: any, body: any, onclick: EventListener) =>
=======
export const appLink = (_, attribs: any, onclick: EventListener, body: any) =>
>>>>>>> c0950d65
    ["a",
        {
            href: "#",
            onclick: (e) => { e.preventDefault(); onclick(e); },
            ...attribs,
        },
        body];<|MERGE_RESOLUTION|>--- conflicted
+++ resolved
@@ -3,11 +3,7 @@
 export const link = (attribs: any, body: any) =>
     ["a", isString(attribs) ? { href: attribs } : attribs, body];
 
-<<<<<<< HEAD
-export const appLink = (attribs: any, body: any, onclick: EventListener) =>
-=======
 export const appLink = (_, attribs: any, onclick: EventListener, body: any) =>
->>>>>>> c0950d65
     ["a",
         {
             href: "#",
