import * as isa from "@thi.ng/checks/is-array";
import * as insi from "@thi.ng/checks/is-not-string-iterable";
import * as iso from "@thi.ng/checks/is-plain-object";
import { illegalArgs } from "@thi.ng/errors/illegal-arguments";
import { NO_SPANS, TAG_REGEXP } from "@thi.ng/hiccup/api";
import { HDOMOpts } from "./api";

const isArray = isa.isArray;
const isNotStringAndIterable = insi.isNotStringAndIterable;
const isPlainObject = iso.isPlainObject;

/**
 * Expands single hiccup element/component into its canonical form:
 *
 * ```
 * [tagname, {attribs}, ...children]
 * ```
 *
 * Emmet-style ID and class names in the original tagname are moved into
 * the attribs object, e.g.:
 *
 * ```
 * ["div#foo.bar.baz"] => ["div", {id: "foo", class: "bar baz"}]
 * ```
 *
 * If both Emmet-style classes AND a `class` attrib exists, the former
 * are appended to the latter:
 *
 * ```
 * ["div.bar.baz", {class: "foo"}] => ["div", {class: "foo bar baz"}]
 * ```
 *
 * @param spec
 * @param keys
 */
export const normalizeElement = (spec: any[], keys: boolean) => {
    let tag = spec[0], hasAttribs = isPlainObject(spec[1]), match, id, clazz, attribs;
    if (typeof tag !== "string" || !(match = TAG_REGEXP.exec(tag))) {
        illegalArgs(`${tag} is not a valid tag name`);
    }
    // return orig if already normalized and satisfies key requirement
    if (tag === match[1] && hasAttribs && (!keys || spec[1].key)) {
        return spec;
    }
    attribs = hasAttribs ? { ...spec[1] } : {};
    id = match[2];
    clazz = match[3];
    if (id) {
        attribs.id = id;
    }
    if (clazz) {
        clazz = clazz.replace(/\./g, " ");
        if (attribs.class) {
            attribs.class += " " + clazz;
        } else {
            attribs.class = clazz;
        }
    }
    return [match[1], attribs, ...spec.slice(hasAttribs ? 2 : 1)];
};

/**
<<<<<<< HEAD
 * Calling this function is a prerequisite before passing a component
 * tree to `diffTree`. Recursively expands given hiccup component
 * tree into its canonical form by:
 *
 * - resolving Emmet-style tags (e.g. from `div#id.foo.bar`)
 * - evaluating embedded functions and replacing them with their result
 * - calling `render` life cycle method on component objects and using
 *   result
 * - consuming iterables and normalizing results
 * - calling `deref()` on elements implementing `IDeref` interface and
 *   using returned result
 * - calling `.toString()` on any other non-component value `x` and by
 *   default wrapping it in `["span", x]`. The only exceptions to this
 *   are: `option`, `textarea` and SVG `text` elements, for which spans
 *   are always skipped.
 *
 * Additionally, unless `keys` is set to false, an unique `key`
 * attribute is created for each node in the tree. This attribute is
 * used by `diffTree` to determine if a changed node can be patched
 * or will need to be replaced/removed. The `key` values are defined by
 * the `path` array arg.
 *
 * In terms of life cycle methods: `render` should ALWAYS return an
 * array or another function, else the component's `init` or `release`
 * fns will NOT be able to be called. E.g. If the return value of
 * `render` evaluates as a string or number, the return value should be
 * wrapped as `["span", "foo"]`. If no `init` or `release` are used,
 * this requirement is relaxed.
 *
 * For normal usage only the first 2 args should be specified and the
 * rest kept at their defaults.
 *
 * See `normalizeElement` for further details about canonical form.
=======
 * See `HDOMImplementation` interface for further details.
>>>>>>> 4f15ea80
 *
 * @param opts
 * @param tree
<<<<<<< HEAD
 * @param opts
=======
>>>>>>> 4f15ea80
 */
export const normalizeTree = (opts: Partial<HDOMOpts>, tree: any) =>
    _normalizeTree(tree, opts, opts.ctx, [0], opts.keys !== false, opts.span !== false);

const _normalizeTree = (tree: any, opts: Partial<HDOMOpts>, ctx: any, path: number[], keys: boolean, span: boolean) => {
    if (tree == null) {
        return;
    }
    if (isArray(tree)) {
        if (tree.length === 0) {
            return;
        }
        let norm, nattribs = tree[1], impl;
        // if available, use branch-local normalize implementation
        if (nattribs && (impl = nattribs.__impl) && (impl = impl.normalizeTree)) {
            return impl(opts, tree);
        }
        const tag = tree[0];
        // use result of function call
        // pass ctx as first arg and remaining array elements as rest args
<<<<<<< HEAD
        if (isFunction(tag)) {
=======
        if (typeof tag === "function") {
>>>>>>> 4f15ea80
            return _normalizeTree(tag.apply(null, [ctx, ...tree.slice(1)]), opts, ctx, path, keys, span);
        }
        // component object w/ life cycle methods
        // (render() is the only required hook)
        if (typeof tag.render === "function") {
            const args = [ctx, ...tree.slice(1)];
            norm = _normalizeTree(tag.render.apply(tag, args), opts, ctx, path, keys, span);
            if (isArray(norm)) {
                (<any>norm).__this = tag;
                (<any>norm).__init = tag.init;
                (<any>norm).__release = tag.release;
                (<any>norm).__args = args;
            }
            return norm;
        }
        norm = normalizeElement(tree, keys);
        nattribs = norm[1];
        if (nattribs.__normalize === false) {
            return norm;
        }
        if (keys && nattribs.key === undefined) {
            nattribs.key = path.join("-");
        }
        if (norm.length > 2) {
            const tag = norm[0];
            const res = [tag, nattribs];
            span = span && !NO_SPANS[tag];
            for (let i = 2, j = 2, k = 0, n = norm.length; i < n; i++) {
                let el = norm[i];
                if (el != null) {
                    const isarray = isArray(el);
                    if ((isarray && isArray(el[0])) || (!isarray && isNotStringAndIterable(el))) {
                        for (let c of el) {
                            c = _normalizeTree(c, opts, ctx, path.concat(k), keys, span);
                            if (c !== undefined) {
                                res[j++] = c;
                            }
                            k++;
                        }
                    } else {
                        el = _normalizeTree(el, opts, ctx, path.concat(k), keys, span);
                        if (el !== undefined) {
                            res[j++] = el;
                        }
                        k++;
                    }
                }
            }
            return res;
        }
        return norm;
    }
<<<<<<< HEAD
    if (isFunction(tree)) {
        return _normalizeTree(tree(ctx), opts, ctx, path, keys, span);
    }
    if (implementsFunction(tree, "toHiccup")) {
        return _normalizeTree(tree.toHiccup(opts.ctx), opts, ctx, path, keys, span);
    }
    if (implementsFunction(tree, "deref")) {
=======
    if (typeof tree === "function") {
        return _normalizeTree(tree(ctx), opts, ctx, path, keys, span);
    }
    if (typeof tree.toHiccup === "function") {
        return _normalizeTree(tree.toHiccup(opts.ctx), opts, ctx, path, keys, span);
    }
    if (typeof tree.deref === "function") {
>>>>>>> 4f15ea80
        return _normalizeTree(tree.deref(), opts, ctx, path, keys, span);
    }
    return span ?
        ["span", keys ? { key: path.join("-") } : {}, tree.toString()] :
        tree.toString();
};<|MERGE_RESOLUTION|>--- conflicted
+++ resolved
@@ -60,50 +60,10 @@
 };
 
 /**
-<<<<<<< HEAD
- * Calling this function is a prerequisite before passing a component
- * tree to `diffTree`. Recursively expands given hiccup component
- * tree into its canonical form by:
- *
- * - resolving Emmet-style tags (e.g. from `div#id.foo.bar`)
- * - evaluating embedded functions and replacing them with their result
- * - calling `render` life cycle method on component objects and using
- *   result
- * - consuming iterables and normalizing results
- * - calling `deref()` on elements implementing `IDeref` interface and
- *   using returned result
- * - calling `.toString()` on any other non-component value `x` and by
- *   default wrapping it in `["span", x]`. The only exceptions to this
- *   are: `option`, `textarea` and SVG `text` elements, for which spans
- *   are always skipped.
- *
- * Additionally, unless `keys` is set to false, an unique `key`
- * attribute is created for each node in the tree. This attribute is
- * used by `diffTree` to determine if a changed node can be patched
- * or will need to be replaced/removed. The `key` values are defined by
- * the `path` array arg.
- *
- * In terms of life cycle methods: `render` should ALWAYS return an
- * array or another function, else the component's `init` or `release`
- * fns will NOT be able to be called. E.g. If the return value of
- * `render` evaluates as a string or number, the return value should be
- * wrapped as `["span", "foo"]`. If no `init` or `release` are used,
- * this requirement is relaxed.
- *
- * For normal usage only the first 2 args should be specified and the
- * rest kept at their defaults.
- *
- * See `normalizeElement` for further details about canonical form.
-=======
  * See `HDOMImplementation` interface for further details.
->>>>>>> 4f15ea80
  *
  * @param opts
  * @param tree
-<<<<<<< HEAD
- * @param opts
-=======
->>>>>>> 4f15ea80
  */
 export const normalizeTree = (opts: Partial<HDOMOpts>, tree: any) =>
     _normalizeTree(tree, opts, opts.ctx, [0], opts.keys !== false, opts.span !== false);
@@ -124,11 +84,7 @@
         const tag = tree[0];
         // use result of function call
         // pass ctx as first arg and remaining array elements as rest args
-<<<<<<< HEAD
-        if (isFunction(tag)) {
-=======
         if (typeof tag === "function") {
->>>>>>> 4f15ea80
             return _normalizeTree(tag.apply(null, [ctx, ...tree.slice(1)]), opts, ctx, path, keys, span);
         }
         // component object w/ life cycle methods
@@ -181,15 +137,6 @@
         }
         return norm;
     }
-<<<<<<< HEAD
-    if (isFunction(tree)) {
-        return _normalizeTree(tree(ctx), opts, ctx, path, keys, span);
-    }
-    if (implementsFunction(tree, "toHiccup")) {
-        return _normalizeTree(tree.toHiccup(opts.ctx), opts, ctx, path, keys, span);
-    }
-    if (implementsFunction(tree, "deref")) {
-=======
     if (typeof tree === "function") {
         return _normalizeTree(tree(ctx), opts, ctx, path, keys, span);
     }
@@ -197,7 +144,6 @@
         return _normalizeTree(tree.toHiccup(opts.ctx), opts, ctx, path, keys, span);
     }
     if (typeof tree.deref === "function") {
->>>>>>> 4f15ea80
         return _normalizeTree(tree.deref(), opts, ctx, path, keys, span);
     }
     return span ?
