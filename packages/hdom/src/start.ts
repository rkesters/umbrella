<<<<<<< HEAD
import { isString } from "@thi.ng/checks/is-string";

import { HDOMImplementation, HDOMOpts } from "./api";
import { DEFAULT_IMPL } from "./default";
=======
import { HDOMImplementation, HDOMOpts } from "./api";
import { DEFAULT_IMPL } from "./default";
import { resolveRoot } from "./utils";
>>>>>>> 4f15ea80

/**
 * Takes an hiccup tree (array, function or component object w/ life
 * cycle methods) and an optional object of DOM update options. Starts
 * RAF update loop, in each iteration first normalizing given tree, then
 * computing diff to previous frame's tree and applying any changes to
 * the real DOM. The `ctx` option can be used for passing arbitrary
 * config data or state down into the hiccup component tree. Any
 * embedded component function in the tree will receive this context
 * object as first argument, as will life cycle methods in component
 * objects.
 *
 * **Selective updates**: No updates will be applied if the given hiccup
 * tree is `undefined` or `null` or a root component function returns no
 * value. This way a given root function can do some state handling of
 * its own and implement fail-fast checks to determine no DOM updates
 * are necessary, save effort re-creating a new hiccup tree and request
 * skipping DOM updates via this function. In this case, the previous
 * DOM tree is kept around until the root function returns a tree again,
 * which then is diffed and applied against the previous tree kept as
 * usual. Any number of frames may be skipped this way.
 *
 * **Important:** Unless the `hydrate` option is enabled, the parent
 * element given is assumed to have NO children at the time when
 * `start()` is called. Since hdom does NOT track the real DOM, the
 * resulting changes will result in potentially undefined behavior if
 * the parent element wasn't empty. Likewise, if `hydrate` is enabled,
 * it is assumed that an equivalent DOM (minus listeners) already exists
 * (i.e. generated via SSR) when `start()` is called. Any other
 * discrepancies between the pre-existing DOM and the hdom trees will
 * cause undefined behavior.
 *
 * Returns a function, which when called, immediately cancels the update
 * loop.
 *
 * @param tree hiccup DOM tree
 * @param opts options
 * @param impl hdom target implementation
 */
export const start = (tree: any, opts?: Partial<HDOMOpts>, impl: HDOMImplementation<any> = DEFAULT_IMPL) => {
    opts = { root: "app", ...opts };
    let prev = [];
    let isActive = true;
    const root = resolveRoot(opts.root);
    const update = () => {
        if (isActive) {
            const curr = impl.normalizeTree(opts, tree);
            if (curr != null) {
                if (opts.hydrate) {
                    impl.hydrateTree(opts, root, curr);
                    opts.hydrate = false;
                } else {
                    impl.diffTree(opts, impl, root, prev, curr, 0);
                }
                prev = curr;
            }
            // check again in case one of the components called cancel
            isActive && requestAnimationFrame(update);
        }
    };
    requestAnimationFrame(update);
    return () => (isActive = false);
};<|MERGE_RESOLUTION|>--- conflicted
+++ resolved
@@ -1,13 +1,6 @@
-<<<<<<< HEAD
-import { isString } from "@thi.ng/checks/is-string";
-
-import { HDOMImplementation, HDOMOpts } from "./api";
-import { DEFAULT_IMPL } from "./default";
-=======
 import { HDOMImplementation, HDOMOpts } from "./api";
 import { DEFAULT_IMPL } from "./default";
 import { resolveRoot } from "./utils";
->>>>>>> 4f15ea80
 
 /**
  * Takes an hiccup tree (array, function or component object w/ life
