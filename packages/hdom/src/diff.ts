--- conflicted
+++ resolved
@@ -1,12 +1,4 @@
 import { IObjectOf, SEMAPHORE } from "@thi.ng/api/api";
-<<<<<<< HEAD
-import * as isa from "@thi.ng/checks/is-array";
-import * as iss from "@thi.ng/checks/is-string";
-import { DiffLogEntry } from "@thi.ng/diff/api";
-import { diffArray } from "@thi.ng/diff/array";
-import { diffObject } from "@thi.ng/diff/object";
-import { equivArrayLike, equivObject, equivMap, equivSet } from "@thi.ng/equiv";
-=======
 import { DiffLogEntry } from "@thi.ng/diff/api";
 import { diffArray } from "@thi.ng/diff/array";
 import { diffObject } from "@thi.ng/diff/object";
@@ -17,7 +9,6 @@
     equivObject,
     equivSet
 } from "@thi.ng/equiv";
->>>>>>> 4f15ea80
 import { HDOMImplementation, HDOMOpts } from "./api";
 
 const isArray = Array.isArray;
@@ -43,27 +34,8 @@
     return res;
 };
 
-const max = Math.max;
-
-/**
-<<<<<<< HEAD
- * Takes a DOM root element and two normalized hiccup trees, `prev` and
- * `curr`. Recursively computes diff between both trees and applies any
- * necessary changes to reflect `curr` tree in target (browser DOM by
- * default).
- *
- * For newly added components, calls `init` with created DOM element
- * (plus user provided context and any other args) for any components
- * with `init` life cycle method. Likewise, calls `release` on
- * components with `release` method when the DOM element is removed.
- *
- * Important: The actual DOM element given is assumed to exactly
- * represent the state of the `prev` tree. Since this function does NOT
- * track the real DOM at all, the resulting changes will result in
- * potentially undefined behavior if there're discrepancies.
-=======
+/**
  * See `HDOMImplementation` interface for further details.
->>>>>>> 4f15ea80
  *
  * @param opts
  * @param impl hdom implementation
@@ -80,14 +52,6 @@
     curr: any[],
     child: number) => {
 
-<<<<<<< HEAD
-    if (curr[1].__diff === false) {
-        releaseDeep(prev);
-        impl.replaceChild(opts, parent, child, curr);
-        return;
-    }
-    // TODO use optimized equiv?
-=======
     const attribs = curr[1];
     // always replace element if __diff = false
     if (attribs.__diff === false) {
@@ -99,7 +63,6 @@
     if (attribs.__impl) {
         return attribs.__impl.diffTree(opts, attribs.__impl, parent, prev, curr, child);
     }
->>>>>>> 4f15ea80
     const delta = diffArray(prev, curr, equiv, true);
     if (delta.distance === 0) {
         return;
@@ -114,25 +77,13 @@
     let e: DiffLogEntry<any>;
     let status: number;
     let val: any;
-<<<<<<< HEAD
-    if (edits[0][0] !== 0 || prev[1].key !== curr[1].key) {
-        // DEBUG && console.log("replace:", prev, curr);
-        releaseDeep(prev);
-=======
     if (edits[0][0] !== 0 || prev[1].key !== attribs.key) {
         // DEBUG && console.log("replace:", prev, curr);
         releaseTree(prev);
->>>>>>> 4f15ea80
         impl.replaceChild(opts, parent, child, curr);
         return;
     }
     if ((val = (<any>prev).__release) && val !== (<any>curr).__release) {
-<<<<<<< HEAD
-        releaseDeep(prev);
-    }
-    if (edits[1][0] !== 0) {
-        diffAttributes(impl, el, prev[1], curr[1]);
-=======
         releaseTree(prev);
     }
     if (edits[1][0] !== 0) {
@@ -141,32 +92,14 @@
         if (delta.distance === 2) {
             return;
         }
->>>>>>> 4f15ea80
     }
     const numEdits = edits.length;
     const prevLength = prev.length - 1;
     const equivKeys = extractEquivElements(edits);
-<<<<<<< HEAD
-    const numEdits = edits.length;
-    const prevLength = prev.length - 1;
-    const offsets = new Array(prevLength + 1);
-    for (i = prevLength; i >= 2; i--) {
-        offsets[i] = i - 2;
-    }
-    for (i = 2; i < numEdits; i++) {
-        e = edits[i];
-        status = e[0];
-        val = e[2];
-
-        // DEBUG && console.log(`edit: o:[${offsets.toString()}] i:${idx} s:${status}`, val);
-
-        // element removed?
-=======
     const offsets = buildIndex(prevLength + 1);
     for (i = 2; i < numEdits; i++) {
         e = edits[i];
         status = e[0];
->>>>>>> 4f15ea80
         if (status === -1) {
             // element removed / edited?
             val = e[2];
@@ -180,33 +113,19 @@
                 } else {
                     idx = e[1];
                     // DEBUG && console.log("remove @", offsets[idx], val);
-<<<<<<< HEAD
-                    releaseDeep(val);
-=======
                     releaseTree(val);
->>>>>>> 4f15ea80
                     impl.removeChild(el, offsets[idx]);
                     for (j = prevLength; j >= idx; j--) {
                         offsets[j] = max(offsets[j] - 1, 0);
                     }
                 }
-<<<<<<< HEAD
-            } else if (isString(val)) {
-=======
             } else if (typeof val === "string") {
->>>>>>> 4f15ea80
                 impl.setContent(el, "");
             }
-
-            // element added/inserted?
         } else if (status === 1) {
-<<<<<<< HEAD
-            if (isString(val)) {
-=======
             // element added/inserted?
             val = e[2];
             if (typeof val === "string") {
->>>>>>> 4f15ea80
                 impl.setContent(el, val);
             } else if (isArray(val)) {
                 k = val[1].key;
@@ -223,21 +142,10 @@
     }
     // call __init after all children have been added/updated
     if ((val = (<any>curr).__init) && val != (<any>prev).__init) {
-<<<<<<< HEAD
-        // DEBUG && console.log("call __init", curr);
-=======
->>>>>>> 4f15ea80
         val.apply(curr, [el, ...((<any>curr).__args)]);
     }
 };
 
-<<<<<<< HEAD
-const diffAttributes = <T>(impl: HDOMImplementation<T>, el: T, prev: any, curr: any) => {
-    let i, e, edits;
-    const delta = diffObject(prev, curr, equiv);
-    impl.removeAttribs(el, delta.dels, prev);
-    let value = SEMAPHORE;
-=======
 /**
  * Helper function for `diffTree()` to compute & apply the difference
  * between a node's `prev` and `curr` attributes.
@@ -252,7 +160,6 @@
     impl.removeAttribs(el, delta.dels, prev);
     let val = SEMAPHORE;
     let i, e, edits;
->>>>>>> 4f15ea80
     for (edits = delta.edits, i = edits.length; --i >= 0;) {
         e = edits[i];
         const a = e[0];
@@ -273,16 +180,6 @@
             val = curr[e];
         }
     }
-<<<<<<< HEAD
-    if (value !== SEMAPHORE) {
-        impl.setAttrib(el, "value", value, curr);
-    }
-};
-
-const releaseDeep = (tag: any) => {
-    if (isArray(tag)) {
-        if (tag[1] && tag[1].__release === false) {
-=======
     if (val !== SEMAPHORE) {
         impl.setAttrib(el, "value", val, curr);
     }
@@ -301,7 +198,6 @@
     if (isArray(tag)) {
         let x: any;
         if ((x = tag[1]) && x.__release === false) {
->>>>>>> 4f15ea80
             return;
         }
         if ((<any>tag).__release) {
@@ -309,13 +205,8 @@
             (<any>tag).__release.apply(tag, (<any>tag).__args);
             delete (<any>tag).__release;
         }
-<<<<<<< HEAD
-        for (let i = tag.length; --i >= 2;) {
-            releaseDeep(tag[i]);
-=======
         for (x = tag.length; --x >= 2;) {
             releaseTree(tag[x]);
->>>>>>> 4f15ea80
         }
     }
 };
@@ -340,10 +231,6 @@
 
 const OBJP = Object.getPrototypeOf({});
 
-<<<<<<< HEAD
-const equiv = (a: any, b: any): boolean => {
-    let proto;
-=======
 /**
  * Customized version @thi.ng/equiv which takes `__diff` attributes into
  * account (at any nesting level). If an hdom element's attribute object
@@ -355,7 +242,6 @@
  */
 export const equiv = (a: any, b: any): boolean => {
     let proto: any;
->>>>>>> 4f15ea80
     if (a === b) {
         return true;
     }
@@ -378,14 +264,8 @@
     }
     if ((proto = Object.getPrototypeOf(a), proto == null || proto === OBJP) &&
         (proto = Object.getPrototypeOf(b), proto == null || proto === OBJP)) {
-<<<<<<< HEAD
-        return ((<any>a).__diff !== false && (<any>b).__diff !== false) ?
-            equivObject(a, b, equiv) :
-            false;
-=======
         return !((<any>a).__diff === false || (<any>b).__diff === false) &&
             equivObject(a, b, equiv);
->>>>>>> 4f15ea80
     }
     if (typeof a !== "function" && a.length !== undefined &&
         typeof b !== "function" && b.length !== undefined) {
