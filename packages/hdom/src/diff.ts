import { IObjectOf, SEMAPHORE } from "@thi.ng/api/api";
import * as isa from "@thi.ng/checks/is-array";
import * as iss from "@thi.ng/checks/is-string";
import { DiffLogEntry } from "@thi.ng/diff/api";
import { diffArray } from "@thi.ng/diff/array";
import { diffObject } from "@thi.ng/diff/object";
import { equiv } from "@thi.ng/equiv";
<<<<<<< HEAD

import { HDOMImplementation } from "./api";
=======
import { HDOMImplementation } from "./api";
import { normalizeTree } from "./normalize";

>>>>>>> 2e3fb660
import {
    createDOM,
    getChild,
    removeAttribs,
    removeChild,
    replaceChild,
    setAttrib,
    setContent,
} from "./dom";

const isArray = isa.isArray;
const isString = iss.isString;
const max = Math.max;

const DEFAULT_IMPL: HDOMImplementation<any> = {
    createTree: createDOM,
<<<<<<< HEAD
=======
    normalizeTree,
>>>>>>> 2e3fb660
    getChild,
    replaceChild,
    removeChild,
    setContent,
    removeAttribs,
    setAttrib,
};

/**
 * Takes a DOM root element and two hiccup trees, `prev` and `curr`.
 * Recursively computes diff between both trees and applies any
 * necessary changes to reflect `curr` tree in real DOM.
 *
 * For newly added components, calls `init` with created DOM element
 * (plus user provided context and any other args) for any components
 * with `init` life cycle method. Likewise, calls `release` on
 * components with `release` method when the DOM element is removed.
 *
 * Important: The actual DOM element given is assumed to exactly
 * represent the state of the `prev` tree. Since this function does NOT
 * track the real DOM at all, the resulting changes will result in
 * potentially undefined behavior if there're discrepancies.
 *
 * @param root
 * @param prev previous tree
 * @param curr current tree
 * @param impl hdom implementation
 */
export const diffElement = <T>(
    root: T,
    prev: any[],
    curr: any[],
    impl: HDOMImplementation<T> = DEFAULT_IMPL) =>
    _diffElement(impl, root, prev, curr, 0);

const _diffElement = <T>(
    impl: HDOMImplementation<T>,
    parent: T,
    prev: any[],
    curr: any[],
    child: number) => {

    if (curr[1].__diff === false) {
        releaseDeep(prev);
        impl.replaceChild(parent, child, curr);
        return;
    }
    // TODO use optimized equiv?
    const delta = diffArray(prev, curr, equiv, true);
    if (delta.distance === 0) {
        return;
    }
    const edits = delta.linear;
    const el = impl.getChild(parent, child);
    let i: number;
    let j: number;
    let idx: number;
    let k: string;
    let eq: any[];
    let e: DiffLogEntry<any>;
    let status: number;
    let val: any;
    if (edits[0][0] !== 0 || prev[1].key !== curr[1].key) {
        // DEBUG && console.log("replace:", prev, curr);
        releaseDeep(prev);
        impl.replaceChild(parent, child, curr);
        return;
    }
    if ((val = (<any>prev).__release) && val !== (<any>curr).__release) {
        releaseDeep(prev);
    }
    if (edits[1][0] !== 0) {
        diffAttributes(impl, el, prev[1], curr[1]);
    }
    const equivKeys = extractEquivElements(edits);
    const numEdits = edits.length;
    const prevLength = prev.length - 1;
    const offsets = new Array(prevLength + 1);
    for (i = prevLength; i >= 2; i--) {
        offsets[i] = i - 2;
    }
    for (i = 2; i < numEdits; i++) {
        e = edits[i];
        status = e[0];
        val = e[2];

        // DEBUG && console.log(`edit: o:[${offsets.toString()}] i:${idx} s:${status}`, val);

        // element removed?
        if (status === -1) {
            if (isArray(val)) {
                k = val[1].key;
                if (k !== undefined && equivKeys[k][2] !== undefined) {
                    eq = equivKeys[k];
                    k = eq[0];
                    // DEBUG && console.log(`diff equiv key @ ${k}:`, prev[k], curr[eq[2]]);
                    _diffElement(impl, el, prev[k], curr[eq[2]], offsets[k]);
                } else {
                    idx = e[1];
                    // DEBUG && console.log("remove @", offsets[idx], val);
                    releaseDeep(val);
                    impl.removeChild(el, offsets[idx]);
                    for (j = prevLength; j >= idx; j--) {
                        offsets[j] = max(offsets[j] - 1, 0);
                    }
                }
            } else if (isString(val)) {
                impl.setContent(el, "");
            }

            // element added/inserted?
        } else if (status === 1) {
            if (isString(val)) {
                impl.setContent(el, val);
            } else if (isArray(val)) {
                k = val[1].key;
                if (k === undefined || (k && equivKeys[k][0] === undefined)) {
                    idx = e[1];
                    // DEBUG && console.log("insert @", offsets[idx], val);
                    impl.createTree(el, val, offsets[idx]);
                    for (j = prevLength; j >= idx; j--) {
                        offsets[j]++;
                    }
                }
            }
        }
    }
    // call __init after all children have been added/updated
    if ((val = (<any>curr).__init) && val != (<any>prev).__init) {
        // DEBUG && console.log("call __init", curr);
        val.apply(curr, [el, ...((<any>curr).__args)]);
    }
};

const diffAttributes = <T>(impl: HDOMImplementation<T>, el: T, prev: any, curr: any) => {
    let i, e, edits;
    const delta = diffObject(prev, curr);
    impl.removeAttribs(el, delta.dels, prev);
    let value = SEMAPHORE;
    for (edits = delta.edits, i = edits.length; --i >= 0;) {
        e = edits[i];
        const a = e[0];
        if (a.indexOf("on") === 0) {
            impl.removeAttribs(el, [a], prev);
        }
        if (a !== "value") {
            impl.setAttrib(el, a, e[1], curr);
        } else {
            value = e[1];
        }
    }
    for (edits = delta.adds, i = edits.length; --i >= 0;) {
        e = edits[i];
        if (e !== "value") {
            impl.setAttrib(el, e, curr[e], curr);
        } else {
            value = curr[e];
        }
    }
    if (value !== SEMAPHORE) {
        impl.setAttrib(el, "value", value, curr);
    }
};

const releaseDeep = (tag: any) => {
    if (isArray(tag)) {
<<<<<<< HEAD
=======
        if (tag[1] && tag[1].__release === false) {
            return;
        }
>>>>>>> 2e3fb660
        if ((<any>tag).__release) {
            // DEBUG && console.log("call __release", tag);
            (<any>tag).__release.apply(tag, (<any>tag).__args);
            delete (<any>tag).__release;
        }
        for (let i = tag.length; --i >= 2;) {
            releaseDeep(tag[i]);
        }
    }
};

const extractEquivElements = (edits: DiffLogEntry<any>[]) => {
    let k: string;
    let val: any;
    let e: DiffLogEntry<any>;
    let ek: any[];
    const equiv: IObjectOf<any[]> = {};
    for (let i = edits.length; --i >= 0;) {
        e = edits[i];
        val = e[2];
        if (isArray(val) && (k = val[1].key) !== undefined) {
            ek = equiv[k];
            !ek && (equiv[k] = ek = [, ,]);
            ek[e[0] + 1] = e[1];
        }
    }
    return equiv;
};<|MERGE_RESOLUTION|>--- conflicted
+++ resolved
@@ -5,14 +5,9 @@
 import { diffArray } from "@thi.ng/diff/array";
 import { diffObject } from "@thi.ng/diff/object";
 import { equiv } from "@thi.ng/equiv";
-<<<<<<< HEAD
-
-import { HDOMImplementation } from "./api";
-=======
 import { HDOMImplementation } from "./api";
 import { normalizeTree } from "./normalize";
 
->>>>>>> 2e3fb660
 import {
     createDOM,
     getChild,
@@ -29,10 +24,7 @@
 
 const DEFAULT_IMPL: HDOMImplementation<any> = {
     createTree: createDOM,
-<<<<<<< HEAD
-=======
     normalizeTree,
->>>>>>> 2e3fb660
     getChild,
     replaceChild,
     removeChild,
@@ -199,12 +191,9 @@
 
 const releaseDeep = (tag: any) => {
     if (isArray(tag)) {
-<<<<<<< HEAD
-=======
         if (tag[1] && tag[1].__release === false) {
             return;
         }
->>>>>>> 2e3fb660
         if ((<any>tag).__release) {
             // DEBUG && console.log("call __release", tag);
             (<any>tag).__release.apply(tag, (<any>tag).__args);
