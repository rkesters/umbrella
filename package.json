{
    "private": true,
    "workspaces": [
        "packages/*"
    ],
    "devDependencies": {
        "@microsoft/api-extractor": "^7.7.0",
        "@microsoft/api-documenter": "^7.7.2",
        "benchmark": "^2.1.4",
        "file-loader": "^4.3.0",
        "gzip-size": "^5.1.0",
        "lerna": "^3.19.0",
        "lodash.template": "^4.5.0",
        "mocha": "^6.2.2",
        "nyc": "^14.0.0",
        "parcel-bundler": "^1.12.4",
        "rimraf": "^3.0.0",
        "rollup": "^1.27.3",
        "rollup-plugin-cleanup": "^3.1.1",
        "terser": "^4.4.0",
        "ts-loader": "^6.2.1",
        "tslint": "^5.20.1",
        "typescript": "^3.7.2",
        "webpack": "^4.41.2",
        "webpack-cli": "^3.3.10"
    },
    "scripts": {
        "bootstrap": "lerna bootstrap",
        "build": "yarn install && lerna -v && lerna bootstrap && lerna run build --sort",
        "build:release": "yarn install && lerna -v && lerna bootstrap && lerna run build:release --sort",
        "build:es6only": "lerna run clean && lerna run build:es6",
        "cover": "lerna run cover",
        "doc": "lerna run doc",
<<<<<<< HEAD
        "doc:readme": "lerna run doc:readme",
=======
        "doc:ae": "lerna run doc:ae && scripts/collect-apis",
>>>>>>> 2f1b4cb9
        "examples": "scripts/build-examples",
        "pub": "lerna publish --registry https://registry.npmjs.org/ && yarn doc && scripts/upload-docs",
        "test": "yarn build && yarn test:only",
        "test:only": "lerna run test"
    },
    "resolutions": {
        "typescript": "^3.7.2"
    }
}<|MERGE_RESOLUTION|>--- conflicted
+++ resolved
@@ -31,11 +31,8 @@
         "build:es6only": "lerna run clean && lerna run build:es6",
         "cover": "lerna run cover",
         "doc": "lerna run doc",
-<<<<<<< HEAD
         "doc:readme": "lerna run doc:readme",
-=======
         "doc:ae": "lerna run doc:ae && scripts/collect-apis",
->>>>>>> 2f1b4cb9
         "examples": "scripts/build-examples",
         "pub": "lerna publish --registry https://registry.npmjs.org/ && yarn doc && scripts/upload-docs",
         "test": "yarn build && yarn test:only",
