{
  "files": [
    "README.md"
  ],
  "imageSize": 100,
  "commit": false,
  "contributors": [
    {
      "login": "postspectacular",
      "name": "Karsten Schmidt",
      "avatar_url": "https://avatars1.githubusercontent.com/u/52302?v=4",
      "profile": "http://thi.ng",
      "contributions": [
        "code",
        "doc",
        "maintenance"
      ]
    },
    {
<<<<<<< HEAD
      "login": "nkint",
      "name": "Alberto",
      "avatar_url": "https://avatars3.githubusercontent.com/u/609314?v=4",
      "profile": "https://github.com/nkint",
      "contributions": [
        "code",
        "example",
        "bug"
=======
      "login": "acarabott",
      "name": "Arthur Carabott",
      "avatar_url": "https://avatars1.githubusercontent.com/u/66132?v=4",
      "profile": "http://www.arthurcarabott.com/",
      "contributions": [
        "code",
        "ideas"
>>>>>>> bdad5602
      ]
    }
  ],
  "contributorsPerLine": 7,
  "projectName": "umbrella",
  "projectOwner": "thi-ng",
  "repoType": "github",
  "repoHost": "https://github.com"
}<|MERGE_RESOLUTION|>--- conflicted
+++ resolved
@@ -17,7 +17,6 @@
       ]
     },
     {
-<<<<<<< HEAD
       "login": "nkint",
       "name": "Alberto",
       "avatar_url": "https://avatars3.githubusercontent.com/u/609314?v=4",
@@ -26,15 +25,18 @@
         "code",
         "example",
         "bug"
-=======
+      ],
+    },
+    {
       "login": "acarabott",
       "name": "Arthur Carabott",
       "avatar_url": "https://avatars1.githubusercontent.com/u/66132?v=4",
       "profile": "http://www.arthurcarabott.com/",
       "contributions": [
         "code",
-        "ideas"
->>>>>>> bdad5602
+        "ideas",
+        "example",
+        "blog"
       ]
     }
   ],
